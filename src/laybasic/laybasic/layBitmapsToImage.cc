--- conflicted
+++ resolved
@@ -432,11 +432,6 @@
                       bool transparent,
                       QMutex *mutex)
 {
-<<<<<<< HEAD
-  unsigned int n_in = (unsigned int) view_ops_in.size ();
-
-=======
->>>>>>> 28ddc02b
   std::vector<unsigned int> bm_map;
   std::vector<unsigned int> vo_map;
 
@@ -675,11 +670,6 @@
                        bool use_bitmap_index,
                        QMutex *mutex)
 {
-<<<<<<< HEAD
-  unsigned int n_in = (unsigned int) view_ops_in.size ();
-
-=======
->>>>>>> 28ddc02b
   std::vector<unsigned int> bm_map;
   std::vector<unsigned int> vo_map;
 
