
DESTDIR = $$OUT_PWD/..
TARGET = klayout_tl

include($$PWD/../klayout.pri)

DEFINES += MAKE_TL_LIBRARY

LIBS += -lz

TEMPLATE = lib

FORMS = \
  PasswordDialog.ui

SOURCES = \
  tlAssert.cc \
  tlClassRegistry.cc \
  tlDataMapping.cc \
  tlDeferredExecution.cc \
  tlDeflate.cc \
  tlException.cc \
  tlExceptions.cc \
  tlExpression.cc \
  tlEvents.cc \
  tlGlobPattern.cc \
  tlHeap.cc \
  tlHttpStream.cc \
  tlInternational.cc \
  tlLog.cc \
  tlObject.cc \
  tlProgress.cc \
  tlScriptError.cc \
  tlStaticObjects.cc \
  tlStream.cc \
  tlString.cc \
  tlSystemPaths.cc \
  tlThreadedWorkers.cc \
  tlTimer.cc \
  tlVariant.cc \
  tlXMLParser.cc \
  tlXMLWriter.cc \
    tlFileSystemWatcher.cc \
    tlFileUtils.cc \
    tlWebDAV.cc

HEADERS = \
  tlAlgorithm.h \
  tlAssert.h \
  tlClassRegistry.h \
  tlDataMapping.h \
  tlDeferredExecution.h \
  tlDeflate.h \
  tlException.h \
  tlExceptions.h \
  tlExpression.h \
  tlEvents.h \
  tlFixedVector.h \
  tlGlobPattern.h \
  tlHeap.h \
  tlHttpStream.h \
  tlInternational.h \
  tlIntervalMap.h \
  tlIntervalSet.h \
  tlKDTree.h \
  tlLog.h \
  tlObject.h \
  tlObjectCollection.h \
  tlProgress.h \
  tlReuseVector.h \
  tlScriptError.h \
  tlStableVector.h \
  tlStaticObjects.h \
  tlStream.h \
  tlString.h \
  tlSystemPaths.h \
  tlThreadedWorkers.h \
  tlTimer.h \
  tlTypeTraits.h \
  tlUtils.h \
  tlVariant.h \
  tlVariantUserClasses.h \
  tlVector.h \
  tlXMLParser.h \
  tlXMLWriter.h \
    tlFileSystemWatcher.h \
    tlCommon.h \
<<<<<<< HEAD
    tlMath.h \
    tlCpp.h
=======
    tlFileUtils.h \
    tlWebDAV.h
>>>>>>> 7228efc7

INCLUDEPATH =
DEPENDPATH =
<|MERGE_RESOLUTION|>--- conflicted
+++ resolved
@@ -85,13 +85,10 @@
   tlXMLWriter.h \
     tlFileSystemWatcher.h \
     tlCommon.h \
-<<<<<<< HEAD
     tlMath.h \
-    tlCpp.h
-=======
+    tlCpp.h \
     tlFileUtils.h \
     tlWebDAV.h
->>>>>>> 7228efc7
 
 INCLUDEPATH =
 DEPENDPATH =
