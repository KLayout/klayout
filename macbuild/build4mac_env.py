#! /usr/bin/env python
# -*- coding: utf-8 -*-

#===============================================================================
# File: "macbuild/build4mac_env.py"
#
# Here are dictionaries of ...
#  different modules for building KLayout (http://www.klayout.de/index.php)
#  version 0.26.1 or later on different Apple Mac OSX platforms.
#
# This file is imported by 'build4mac.py' script.
#===============================================================================
import os
import glob

#-----------------------------------------------------
# [0] Xcode's tools
#-----------------------------------------------------
XcodeToolChain = { 'nameID': '/usr/bin/install_name_tool -id ',
                   'nameCH': '/usr/bin/install_name_tool -change '
                 }

#-----------------------------------------------------
# [1] Qt
#-----------------------------------------------------
Qts = [ 'Qt5MacPorts', 'Qt5Brew', 'Qt5Ana3' ]

#-----------------------------------------------------
# Whereabout of different components of Qt5
#-----------------------------------------------------
# Qt5 from MacPorts (https://www.macports.org/)
#   install with 'sudo port install qt5'
# [Key Type Name] = 'Qt5MacPorts'
Qt5MacPorts = { 'qmake' : '/opt/local/libexec/qt5/bin/qmake',
                'deploy': '/opt/local/libexec/qt5/bin/macdeployqt'
              }

# Qt5 from Homebrew (https://brew.sh/)
#   install with 'brew install qt'
# [Key Type Name] = 'Qt5Brew'
Qt5Brew = { 'qmake' : '/usr/local/opt/qt/bin/qmake',
            'deploy': '/usr/local/opt/qt/bin/macdeployqt'
          }

# Qt5 bundled with anaconda3 installed under /Applications/anaconda3/
# The standard installation deploys the tool under $HOME/opt/anaconda3/.
# If so, you need to make a symbolic link: /Applications/anaconda3 ---> $HOME/opt/anaconda3/
# [Key Type Name] = 'Qt5Ana3'
Qt5Ana3 = { 'qmake' : '/Applications/anaconda3/bin/qmake',
            'deploy': '/Applications/anaconda3/bin/macdeployqt'
          }

#-----------------------------------------------------
# [2] Ruby
#-----------------------------------------------------
RubyNil = [ 'nil' ]
RubySys = [ 'RubyElCapitan', 'RubySierra', 'RubyHighSierra', 'RubyMojave', 'RubyCatalina', 'RubyBigSur' ]
RubyExt = [ 'Ruby27MacPorts', 'Ruby27Brew', 'RubyAnaconda3' ]
Rubies  = RubyNil + RubySys + RubyExt

#-----------------------------------------------------
# Whereabout of different components of Ruby
#-----------------------------------------------------
# Bundled with Yosemite (10.10)
#   !!! Yosemite is no longer supported (KLayout 0.26 ~) but remains here to keep the record of
#       the directory structure of earlier generations.
# [Key Type Name] = 'Sys'
RubyYosemite    = { 'exe': '/System/Library/Frameworks/Ruby.framework/Versions/2.0/usr/bin/ruby',
                    'inc': '/System/Library/Frameworks/Ruby.framework/Headers',
                    'lib': '/System/Library/Frameworks/Ruby.framework/Versions/2.0/usr/lib/libruby.dylib'
                  }

# Bundled with El Capitan (10.11)
# [Key Type Name] = 'Sys'
RubyElCapitan   = { 'exe': '/System/Library/Frameworks/Ruby.framework/Versions/2.0/usr/bin/ruby',
                    'inc': '/System/Library/Frameworks/Ruby.framework/Headers',
                    'lib': '/System/Library/Frameworks/Ruby.framework/Versions/2.0/usr/lib/libruby.dylib'
                  }

# Bundled with Sierra (10.12)
# [Key Type Name] = 'Sys'
RubySierra      = { 'exe': '/System/Library/Frameworks/Ruby.framework/Versions/2.3/usr/bin/ruby',
                    'inc': '/System/Library/Frameworks/Ruby.framework/Headers',
                    'lib': '/System/Library/Frameworks/Ruby.framework/Versions/2.3/usr/lib/libruby.dylib'
                  }

# Bundled with High Sierra (10.13)
# [Key Type Name] = 'Sys'
RubyHighSierra  = { 'exe': '/System/Library/Frameworks/Ruby.framework/Versions/2.3/usr/bin/ruby',
                    'inc': '/System/Library/Frameworks/Ruby.framework/Headers',
                    'lib': '/System/Library/Frameworks/Ruby.framework/Versions/2.3/usr/lib/libruby.dylib'
                  }

# Bundled with Mojave (10.14)
#   The missing Ruby header files under "/System/Library/Frameworks/Ruby.framework/" were manually deployed there
#   from "Xcode-10.1-beta2" with the corresponding Ruby version.
# [Key Type Name] = 'Sys'
RubyMojave      = { 'exe': '/System/Library/Frameworks/Ruby.framework/Versions/2.3/usr/bin/ruby',
                    'inc': '/System/Library/Frameworks/Ruby.framework/Headers',
                    'lib': '/System/Library/Frameworks/Ruby.framework/Versions/2.3/usr/lib/libruby.dylib'
                  }

# Bundled with Catalina (10.15)
#   !!! Catalina does not allow to hack the "/System" directory; it's READ ONLY even for the super user!
#       Hence, we need to refer to the Ruby header file in "Xcode.app" directly.
#
#   With the major release of "macOS Big Sur (11.0)" in November 2020, Xcode has been updated, too.
#     (base) MacBookPro2{kazzz-s}(1)$ pwd
#     /Applications/Xcode.app/Contents/Developer/Platforms/MacOSX.platform/Developer/SDKs/MacOSX.sdk/System/Library/Frameworks/Ruby.framework/Versions/2.6/usr/include/ruby-2.6.0
#
#     (base) MacBookPro2{kazzz-s}(2)$ ll
#     total 4
#     drwxr-xr-x  6 root wheel 192 11 15 20:57 .
#     drwxr-xr-x  3 root wheel  96 10 20 05:33 ..
#     drwxr-xr-x 23 root wheel 736 10 24 11:57 ruby
#     -rw-r--r--  1 root wheel 868 10 19 19:32 ruby.h
#     lrwxr-xr-x  1 root wheel  19 11 15 20:57 universal-darwin19 -> universal-darwin20/ <=== manually created this symbolic link
#     drwxr-xr-x  6 root wheel 192 10 20 05:33 universal-darwin20
# [Key Type Name] = 'Sys'
<<<<<<< HEAD
CatalinaSDK     = "/Applications/Xcode.app/Contents/Developer/Platforms/MacOSX.platform/Developer/SDKs/MacOSX.sdk"
RubyCatalina    = { 'exe':  '/System/Library/Frameworks/Ruby.framework/Versions/2.6/usr/bin/ruby',
                    'inc':  '%s/System/Library/Frameworks/Ruby.framework/Headers' % CatalinaSDK,
                    'inc2': '%s/System/Library/Frameworks/Ruby.framework/Headers/ruby' % CatalinaSDK,
                    'lib':  '/System/Library/Frameworks/Ruby.framework/Versions/2.6/usr/lib/libruby.dylib'
=======
CatalinaSDK = "/Applications/Xcode.app/Contents/Developer/Platforms/MacOSX.platform/Developer/SDKs/MacOSX11.0.sdk"
RubyCatalina    = { 'exe': '/System/Library/Frameworks/Ruby.framework/Versions/2.6/usr/bin/ruby',
                    'inc': '%s/System/Library/Frameworks/Ruby.framework/Headers' % CatalinaSDK,
                    'inc2': '%s/System/Library/Frameworks/Ruby.framework/Headers/ruby' % CatalinaSDK,
                    'lib': '/System/Library/Frameworks/Ruby.framework/Versions/2.6/usr/lib/libruby.dylib'
>>>>>>> 17add63c
                  }

# Bundled with Big Sur (11.0)
# Refer to the "Catalina" section above
# [Key Type Name] = 'Sys'
BigSurSDK       = "/Applications/Xcode.app/Contents/Developer/Platforms/MacOSX.platform/Developer/SDKs/MacOSX.sdk"
RubyBigSur      = { 'exe':  '/System/Library/Frameworks/Ruby.framework/Versions/2.6/usr/bin/ruby',
                    'inc':  '%s/System/Library/Frameworks/Ruby.framework/Headers' % BigSurSDK,
                    'inc2': '%s/System/Library/Frameworks/Ruby.framework/Headers/ruby' % BigSurSDK,
                    'lib':  '/System/Library/Frameworks/Ruby.framework/Versions/2.6/usr/lib/libruby.dylib'
                  }

# Ruby 2.7 from MacPorts (https://www.macports.org/) *+*+*+ EXPERIMENTAL *+*+*+
#  install with 'sudo port install ruby27'
# [Key Type Name] = 'MP27'
Ruby27MacPorts  = { 'exe': '/opt/local/bin/ruby2.7',
                    'inc': '/opt/local/include/ruby-2.7.0',
                    'lib': '/opt/local/lib/libruby.2.7.dylib'
                  }

# Ruby 2.7 from Homebrew *+*+*+ EXPERIMENTAL *+*+*+
#   install with 'brew install ruby'
# [Key Type Name] = 'HB27'
HBRuby27Path    = '/usr/local/opt/ruby'
Ruby27Brew      = { 'exe': '%s/bin/ruby' % HBRuby27Path,
                    'inc': '%s/include/ruby-2.7.0' % HBRuby27Path,
                    'lib': '%s/lib/libruby.2.7.dylib' % HBRuby27Path
                  }

# Ruby 2.5 bundled with anaconda3 installed under /Applications/anaconda3/ *+*+*+ EXPERIMENTAL *+*+*+
# The standard installation deploys the tool under $HOME/opt/anaconda3/.
# If so, you need to make a symbolic link: /Applications/anaconda3 ---> $HOME/opt/anaconda3/
# [Key Type Name] = 'Ana3'
RubyAnaconda3   = { 'exe': '/Applications/anaconda3/bin/ruby',
                    'inc': '/Applications/anaconda3/include/ruby-2.5.0',
                    'lib': '/Applications/anaconda3/lib/libruby.2.5.1.dylib'
                  }

# Consolidated dictionary kit for Ruby
RubyDictionary  = { 'nil'           : None,
                    'RubyYosemite'  : RubyYosemite,
                    'RubyElCapitan' : RubyElCapitan,
                    'RubySierra'    : RubySierra,
                    'RubyHighSierra': RubyHighSierra,
                    'RubyMojave'    : RubyMojave,
                    'RubyCatalina'  : RubyCatalina,
                    'RubyBigSur'    : RubyBigSur,
                    'Ruby27MacPorts': Ruby27MacPorts,
                    'Ruby27Brew'    : Ruby27Brew,
                    'RubyAnaconda3' : RubyAnaconda3
                  }

#-----------------------------------------------------
# [3] Python
#-----------------------------------------------------
PythonNil = [ 'nil' ]
PythonSys = [ 'PythonElCapitan', 'PythonSierra', 'PythonHighSierra', 'PythonMojave', 'PythonCatalina', 'PythonBigSur' ]
PythonExt = [ 'Python38MacPorts', 'Python38Brew', 'PythonAnaconda3', 'PythonAutoBrew' ]
Pythons   = PythonNil + PythonSys + PythonExt

#-----------------------------------------------------
# Whereabout of different components of Python
#-----------------------------------------------------
# Bundled with Yosemite (10.10)
#   !!! Yosemite is no longer supported but remains here to keep the record of the directory structure
#       of earlier generations.
# [Key Type Name] = 'Sys'
PythonYosemite  = { 'exe': '/System/Library/Frameworks/Python.framework/Versions/2.7/bin/python',
                    'inc': '/System/Library/Frameworks/Python.framework/Versions/2.7/include/python2.7',
                    'lib': '/System/Library/Frameworks/Python.framework/Versions/2.7/lib/libpython2.7.dylib'
                  }

# Bundled with El Capitan (10.11)
# [Key Type Name] = 'Sys'
PythonElCapitan = { 'exe': '/System/Library/Frameworks/Python.framework/Versions/2.7/bin/python',
                    'inc': '/System/Library/Frameworks/Python.framework/Versions/2.7/include/python2.7',
                    'lib': '/System/Library/Frameworks/Python.framework/Versions/2.7/lib/libpython2.7.dylib'
                  }

# Bundled with Sierra (10.12)
# [Key Type Name] = 'Sys'
PythonSierra    = { 'exe': '/System/Library/Frameworks/Python.framework/Versions/2.7/bin/python',
                    'inc': '/System/Library/Frameworks/Python.framework/Versions/2.7/include/python2.7',
                    'lib': '/System/Library/Frameworks/Python.framework/Versions/2.7/lib/libpython2.7.dylib'
                  }

# Bundled with High Sierra (10.13)
# [Key Type Name] = 'Sys'
PythonHighSierra= { 'exe': '/System/Library/Frameworks/Python.framework/Versions/2.7/bin/python',
                    'inc': '/System/Library/Frameworks/Python.framework/Versions/2.7/include/python2.7',
                    'lib': '/System/Library/Frameworks/Python.framework/Versions/2.7/lib/libpython2.7.dylib'
                  }

# Bundled with Mojave (10.14)
# [Key Type Name] = 'Sys'
PythonMojave    = { 'exe': '/System/Library/Frameworks/Python.framework/Versions/2.7/bin/python',
                    'inc': '/System/Library/Frameworks/Python.framework/Versions/2.7/include/python2.7',
                    'lib': '/System/Library/Frameworks/Python.framework/Versions/2.7/lib/libpython2.7.dylib'
                  }

# Bundled with Catalina (10.15)
# [Key Type Name] = 'Sys'
PythonCatalina  = { 'exe': '/System/Library/Frameworks/Python.framework/Versions/2.7/bin/python',
                    'inc': '/System/Library/Frameworks/Python.framework/Versions/2.7/include/python2.7',
                    'lib': '/System/Library/Frameworks/Python.framework/Versions/2.7/lib/libpython2.7.dylib'
                  }

# Bundled with Big Sur (11.0)
# [Key Type Name] = 'Sys'
PythonBigSur    = { 'exe': '/System/Library/Frameworks/Python.framework/Versions/2.7/bin/python',
                    'inc': '/System/Library/Frameworks/Python.framework/Versions/2.7/include/python2.7',
                    'lib': '/System/Library/Frameworks/Python.framework/Versions/2.7/lib/libpython2.7.dylib'
                  }

# Python 3.8 from MacPorts (https://www.macports.org/) *+*+*+ EXPERIMENTAL *+*+*+
#   install with 'sudo port install python38'
# [Key Type Name] = 'MP38'
Python38MacPorts= { 'exe': '/opt/local/Library/Frameworks/Python.framework/Versions/3.8/bin/python3.8',
                    'inc': '/opt/local/Library/Frameworks/Python.framework/Versions/3.8/include/python3.8',
                    'lib': '/opt/local/Library/Frameworks/Python.framework/Versions/3.8/lib/libpython3.8.dylib'
                  }

# Python 3.8 from Homebrew *+*+*+ EXPERIMENTAL *+*+*+
#   install with 'brew install python'
# [Key Type Name] = 'HB38'
HBPython38FrameworkPath = '/usr/local/opt/python@3.8/Frameworks/Python.framework'
Python38Brew    = { 'exe': '%s/Versions/3.8/bin/python3.8' % HBPython38FrameworkPath,
                    'inc': '%s/Versions/3.8/include/python3.8' % HBPython38FrameworkPath,
                    'lib': '%s/Versions/3.8/lib/libpython3.8.dylib' % HBPython38FrameworkPath
                  }

# # Latest Python from Homebrew *+*+*+ EXPERIMENTAL *+*+*+
# #   install with 'brew install python'
# # [Key Type Name] = 'HBAuto'

# import glob
# # In my system, there are four candidates: (python, python3, python@3, python@3.8)
# # Hard to tell which is going to be available to the user. Picking the last one
# HBAutoFrameworkPath = glob.glob("/usr/local/opt/python*/Frameworks/Python.framework/")[-1]
# # expand 3* into _py_version, there should be only one, but I am taking no chances.
# HBAutoFrameworkVersionPath, _py_version = os.path.split(glob.glob("%s/Versions/3*" % HBAutoFrameworkPath)[0])
# PythonAutoBrew = {  'exe': '%s/bin/python%s' % (HBAutoFrameworkVersionPath, _py_version),
#                     'inc': '%s/include/python%s' % (HBAutoFrameworkVersionPath, _py_version),
#                     'lib': glob.glob("%s/lib/*.dylib" % HBAutoFrameworkVersionPath)[0]
#                   }

# Python 3.8 bundled with anaconda3 installed under /Applications/anaconda3/ *+*+*+ EXPERIMENTAL *+*+*+
# The standard installation deploys the tool under $HOME/opt/anaconda3/.
# If so, you need to make a symbolic link: /Applications/anaconda3 ---> $HOME/opt/anaconda3/
# [Key Type Name] = 'Ana3'
PythonAnaconda3 = { 'exe': '/Applications/anaconda3/bin/python3.8',
                    'inc': '/Applications/anaconda3/include/python3.8',
                    'lib': '/Applications/anaconda3/lib/libpython3.8.dylib'
                  }

# Latest Python from Homebrew *+*+*+ EXPERIMENTAL *+*+*+
#   install with 'brew install python'
#   There can be multiple candidates such as: (python, python3, python@3, python@3.8, python@3.9)
#   Hard to tell which is going to be available to the user. Picking the last one.
# [Key Type Name] = 'HBAuto'
HBPythonAutoFrameworkPath = ""
HBPythonAutoVersion       = ""
try:
    HBPythonAutoFrameworkPath = glob.glob( "/usr/local/opt/python*/Frameworks/Python.framework" )[-1]
    # expand 3* into HBPythonAutoVersion, there should be only one, but I am taking no chances.
    HBAutoFrameworkVersionPath, HBPythonAutoVersion = os.path.split( glob.glob( "%s/Versions/3*" % HBPythonAutoFrameworkPath )[0] )
    PythonAutoBrew  = { 'exe': '%s/%s/bin/python%s' % ( HBAutoFrameworkVersionPath, HBPythonAutoVersion, HBPythonAutoVersion ),
                        'inc': '%s/%s/include/python%s' % ( HBAutoFrameworkVersionPath, HBPythonAutoVersion, HBPythonAutoVersion ),
                        'lib': glob.glob( "%s/%s/lib/*.dylib" % ( HBAutoFrameworkVersionPath, HBPythonAutoVersion ) )[0]
                      }
except Exception as e:
    _have_Homebrew_Python = False
    print( "  WARNING!!! Since you don't have the Homebrew Python Frameworks, you cannot use the '-p HBAuto' option. " )
    pass
else:
    _have_Homebrew_Python = True

# Consolidated dictionary kit for Python
PythonDictionary = { 'nil'             : None,
                     'PythonElCapitan' : PythonElCapitan,
                     'PythonSierra'    : PythonSierra,
                     'PythonHighSierra': PythonHighSierra,
                     'PythonMojave'    : PythonMojave,
                     'PythonCatalina'  : PythonCatalina,
                     'PythonBigSur'    : PythonBigSur,
                     'Python38MacPorts': Python38MacPorts,
                     'Python38Brew'    : Python38Brew,
                     'PythonAnaconda3' : PythonAnaconda3
                   }
if _have_Homebrew_Python:
    PythonDictionary['PythonAutoBrew'] = PythonAutoBrew

#-----------------------------------------------------
# [4] KLayout executables including buddy tools
#-----------------------------------------------------
KLayoutExecs  = [ 'klayout' ]
KLayoutExecs += [ 'strm2cif', 'strm2dxf', 'strm2gds', 'strm2gdstxt', 'strm2oas' ]
KLayoutExecs += [ 'strm2txt', 'strmclip', 'strmcmp',  'strmrun',     'strmxor'  ]

#----------------
# End of File
#----------------<|MERGE_RESOLUTION|>--- conflicted
+++ resolved
@@ -117,19 +117,11 @@
 #     lrwxr-xr-x  1 root wheel  19 11 15 20:57 universal-darwin19 -> universal-darwin20/ <=== manually created this symbolic link
 #     drwxr-xr-x  6 root wheel 192 10 20 05:33 universal-darwin20
 # [Key Type Name] = 'Sys'
-<<<<<<< HEAD
 CatalinaSDK     = "/Applications/Xcode.app/Contents/Developer/Platforms/MacOSX.platform/Developer/SDKs/MacOSX.sdk"
 RubyCatalina    = { 'exe':  '/System/Library/Frameworks/Ruby.framework/Versions/2.6/usr/bin/ruby',
                     'inc':  '%s/System/Library/Frameworks/Ruby.framework/Headers' % CatalinaSDK,
                     'inc2': '%s/System/Library/Frameworks/Ruby.framework/Headers/ruby' % CatalinaSDK,
                     'lib':  '/System/Library/Frameworks/Ruby.framework/Versions/2.6/usr/lib/libruby.dylib'
-=======
-CatalinaSDK = "/Applications/Xcode.app/Contents/Developer/Platforms/MacOSX.platform/Developer/SDKs/MacOSX11.0.sdk"
-RubyCatalina    = { 'exe': '/System/Library/Frameworks/Ruby.framework/Versions/2.6/usr/bin/ruby',
-                    'inc': '%s/System/Library/Frameworks/Ruby.framework/Headers' % CatalinaSDK,
-                    'inc2': '%s/System/Library/Frameworks/Ruby.framework/Headers/ruby' % CatalinaSDK,
-                    'lib': '/System/Library/Frameworks/Ruby.framework/Versions/2.6/usr/lib/libruby.dylib'
->>>>>>> 17add63c
                   }
 
 # Bundled with Big Sur (11.0)
@@ -261,20 +253,6 @@
                     'lib': '%s/Versions/3.8/lib/libpython3.8.dylib' % HBPython38FrameworkPath
                   }
 
-# # Latest Python from Homebrew *+*+*+ EXPERIMENTAL *+*+*+
-# #   install with 'brew install python'
-# # [Key Type Name] = 'HBAuto'
-
-# import glob
-# # In my system, there are four candidates: (python, python3, python@3, python@3.8)
-# # Hard to tell which is going to be available to the user. Picking the last one
-# HBAutoFrameworkPath = glob.glob("/usr/local/opt/python*/Frameworks/Python.framework/")[-1]
-# # expand 3* into _py_version, there should be only one, but I am taking no chances.
-# HBAutoFrameworkVersionPath, _py_version = os.path.split(glob.glob("%s/Versions/3*" % HBAutoFrameworkPath)[0])
-# PythonAutoBrew = {  'exe': '%s/bin/python%s' % (HBAutoFrameworkVersionPath, _py_version),
-#                     'inc': '%s/include/python%s' % (HBAutoFrameworkVersionPath, _py_version),
-#                     'lib': glob.glob("%s/lib/*.dylib" % HBAutoFrameworkVersionPath)[0]
-#                   }
 
 # Python 3.8 bundled with anaconda3 installed under /Applications/anaconda3/ *+*+*+ EXPERIMENTAL *+*+*+
 # The standard installation deploys the tool under $HOME/opt/anaconda3/.
