
/*

  KLayout Layout Viewer
  Copyright (C) 2006-2023 Matthias Koefferlein

  This program is free software; you can redistribute it and/or modify
  it under the terms of the GNU General Public License as published by
  the Free Software Foundation; either version 2 of the License, or
  (at your option) any later version.

  This program is distributed in the hope that it will be useful,
  but WITHOUT ANY WARRANTY; without even the implied warranty of
  MERCHANTABILITY or FITNESS FOR A PARTICULAR PURPOSE.  See the
  GNU General Public License for more details.

  You should have received a copy of the GNU General Public License
  along with this program; if not, write to the Free Software
  Foundation, Inc., 51 Franklin St, Fifth Floor, Boston, MA  02110-1301  USA

*/

#include "tlFileUtils.h"
#include "tlStream.h"
#include "tlLog.h"
#include "tlInternational.h"
#include "tlEnv.h"

#include <cctype>
#include <fstream>

// Use this define to print debug output
// #define FILE_UTILS_VERBOSE

#if defined(_MSC_VER)

#  include <sys/types.h>
#  include <sys/stat.h>
#  include <io.h>
#  include <Windows.h>

#elif defined(_WIN32)

#  include <sys/stat.h>
#  include <unistd.h>
#  include <dirent.h>
#  include <dir.h>
#  include <Windows.h>

#elif defined(__APPLE__)

#  include <sys/stat.h>
#  include <unistd.h>
#  include <dirent.h>
#  include <libproc.h>
#  include <dlfcn.h>
#  include <pwd.h>

#else

#  include <sys/stat.h>
#  include <unistd.h>
#  include <dirent.h>
#  include <dlfcn.h>
#  include <pwd.h>

#endif

#if defined(__FreeBSD__)

#include <sys/types.h>
#include <sys/sysctl.h>

#endif

namespace tl
{

enum { OS_Auto, OS_Windows, OS_Linux } s_mode = OS_Auto;

static bool is_win ()
{
  if (s_mode == OS_Windows) {
    return true;
  } else if (s_mode == OS_Linux) {
    return false;
  } else {
#if defined(_WIN32)
    return true;
#else
    return false;
#endif
  }
}

//  Secret mode switchers for testing
TL_PUBLIC void file_utils_force_windows () { s_mode = OS_Windows; }
TL_PUBLIC void file_utils_force_linux () { s_mode = OS_Linux; }
TL_PUBLIC void file_utils_force_reset () { s_mode = OS_Auto; }

const char *line_separator ()
{
  return is_win () ? "\r\n" : "\n";
}

static bool is_drive (const std::string &part)
{
  return is_win () && (part.size () == 2 && isalpha (part[0]) && part[1] == ':');
}

static std::string normalized_part (const std::string &part)
{
  if (! is_win ()) {
    return part;
  }

  std::string p;
  p.reserve (part.size ());
  const char *cp = part.c_str ();
  while (*cp == '\\' || *cp == '/') {
    p += '\\';
    ++cp;
  }
  p += cp;
  return p;
}

static std::string trimmed_part (const std::string &part)
{
  const char *cp = part.c_str ();

  if (is_win ()) {
    while (*cp == '\\' || *cp == '/') {
      ++cp;
    }
  } else {
    while (*cp == '/') {
      ++cp;
    }
  }

  return std::string (cp);
}

static bool is_part_with_separator (const std::string &part)
{
  const char *cp = part.c_str ();
  if (is_win ()) {
    return (*cp == '\\' || *cp == '/');
  } else {
    return (*cp == '/');
  }
}

std::vector<std::string> split_path (const std::string &p, bool keep_last)
{
  std::vector<std::string> parts;

  bool first = true;

  if (is_win ()) {

    const char *cp = p.c_str ();
    if (*cp && isalpha (*cp) && cp[1] == ':') {

      //  drive name
      parts.push_back (std::string ());
      parts.back () += toupper (*cp);
      parts.back () += ":";

      cp += 2;

    } else if ((*cp == '\\' && cp[1] == '\\') || (*cp == '/' && cp[1] == '/')) {

      //  UNC server name
      const char *cp0 = cp;
      cp += 2;
      while (*cp && *cp != '\\' && *cp != '/') {
        ++cp;
      }
      parts.push_back (tl::normalized_part (std::string (cp0, 0, cp - cp0)));

    } else if ((*cp == '\\' || *cp == '/') && cp[1] && isalpha (cp[1]) && cp[2] == ':') {

      //  drive name in the form "/c:" or "\c:"
      parts.push_back (std::string ());
      parts.back () += toupper (cp[1]);
      parts.back () += ":";

      cp += 3;

    }

    while (*cp) {

      const char *cp0 = cp;
      bool any = false;
      while (*cp && (!any || (*cp != '\\' && *cp != '/'))) {
        if (*cp != '\\' && *cp != '/') {
          any = true;
        } else {
          cp0 = cp;
        }
        ++cp;
      }

      if (any || first || keep_last) {
        first = false;
        parts.push_back (tl::normalized_part (std::string (cp0, 0, cp - cp0)));
      }

    }

  } else {

    const char *cp = p.c_str ();
    while (*cp) {

      const char *cp0 = cp;
      bool any = false;
      while (*cp && (!any || *cp != '/')) {
        if (*cp != '/') {
          any = true;
        } else {
          cp0 = cp;
        }
        //  backslash escape
        if (*cp == '\\' && cp[1]) {
          ++cp;
        }
        ++cp;
      }

      if (any || first || keep_last) {
        first = false;
        parts.push_back (std::string (cp0, 0, cp - cp0));
      }

    }

  }

  return parts;
}

static std::vector<std::string> split_filename (const std::string &fn)
{
  std::vector<std::string> parts;

  const char *cp = fn.c_str ();

  while (*cp) {

    const char *cp0 = cp;
    ++cp;
    while (*cp && *cp != '.') {
      //  backslash escaping (ineffective on Windows because that is a path separator)
      if (*cp == '\\' && cp[1]) {
        ++cp;
      }
      ++cp;
    }

    parts.push_back (std::string (cp0, 0, cp - cp0));
    if (*cp) {
      ++cp;
    }

  }

  return parts;
}

std::string normalize_path (const std::string &s)
{
  return tl::join (tl::split_path (s), "");
}

std::string combine_path (const std::string &p1, const std::string &p2, bool always_join)
{
  if (! always_join && p2.empty ()) {
    return p1;
  } else if (is_win ()) {
    return p1 + "\\" + p2;
  } else {
    return p1 + "/" + p2;
  }
}

std::string dirname (const std::string &s)
{
  std::vector<std::string> parts = split_path (s, true /*keep last part*/);
  if (parts.size () > 0) {
    parts.pop_back ();
  }

  if (parts.empty ()) {
    return is_part_with_separator (s) ? "" : ".";
  } else {
    return tl::join (parts, "");
  }
}

std::string filename (const std::string &s)
{
  std::vector<std::string> parts = split_path (s, true /*keep last part*/);
  if (parts.size () > 0) {
    return trimmed_part (parts.back ());
  } else {
    return std::string ();
  }
}

std::string basename (const std::string &s)
{
  std::vector<std::string> fnp = split_filename (filename (s));
  if (fnp.size () > 0) {
    return fnp.front ();
  } else {
    return std::string ();
  }
}

std::string complete_basename (const std::string &s)
{
  std::vector<std::string> fnp = split_filename (filename (s));
  if (fnp.size () > 0) {
    fnp.pop_back ();
    return tl::join (fnp, ".");
  } else {
    return std::string ();
  }
}

std::string extension (const std::string &s)
{
  std::vector<std::string> fnp = split_filename (filename (s));
  if (fnp.size () > 0) {
    fnp.erase (fnp.begin ());
  }
  return tl::join (fnp, ".");
}

std::string extension_last (const std::string &s)
{
  std::vector<std::string> fnp = split_filename (filename (s));
  if (fnp.size () > 1) {
    return fnp.back ();
  } else {
    return std::string ();
  }
}

bool
is_parent_path (const std::string &parent, const std::string &path)
{
  if (! file_exists (parent)) {
    //  If the parent path does not exist, we always return false. This cannot be a parent.
    return false;
  }

  std::vector<std::string> parts = split_path (absolute_file_path (path));

  while (! parts.empty () && ! (parts.size () == 1 && is_drive (parts[0]))) {
    if (is_same_file (parent, tl::join (parts, ""))) {
      return true;
    } else {
      parts.pop_back ();
    }
  }

  //  We did not find a match - now maybe the parent is root
  return (is_same_file (parent, tl::combine_path (tl::join (parts, ""), "", true /*always add slash*/)));
}

std::vector<std::string> dir_entries (const std::string &s, bool with_files, bool with_dirs, bool without_dotfiles)
{
  std::vector<std::string> ee;

#if defined(_WIN32)

  struct _wfinddata_t fileinfo;

  intptr_t h = _wfindfirst (tl::to_wstring (s + "\\*").c_str (), &fileinfo);
  if (h != -1) {

    do {

      std::string e = tl::to_string (std::wstring (fileinfo.name));
      if (e.empty () || e == "." || e == "..") {
        continue;
      }

      bool is_dir = ((fileinfo.attrib & _A_SUBDIR) != 0);
      if ((e[0] != '.' || !without_dotfiles) && ((is_dir && with_dirs) || (!is_dir && with_files))) {
        ee.push_back (e);
      }

    } while (_wfindnext (h, &fileinfo) == 0);

  }

  _findclose (h);

#else

  DIR *h = opendir (tl::to_local (s).c_str ());
  if (h) {

    struct dirent *d;
    while ((d = readdir (h)) != NULL) {

      std::string e = tl::to_string_from_local (d->d_name);
      if (e.empty () || e == "." || e == "..") {
        continue;
      }

      bool is_dir = (d->d_type == DT_DIR);
      if ((e[0] != '.' || !without_dotfiles) && ((is_dir && with_dirs) || (!is_dir && with_files))) {
        ee.push_back (e);
      }

    }

    closedir (h);

  }

#endif

  return ee;
}

bool mkdir (const std::string &path)
{
#if defined(_WIN32)
  return _wmkdir (tl::to_wstring (path).c_str ()) == 0;
#else
  return ::mkdir (tl::to_local (path).c_str (), 0777) == 0;
#endif
}

bool mkpath (const std::string &p)
{
  std::vector<std::string> parts = split_path (absolute_file_path (p));

  size_t i = 0;
  std::string front;
  if (! parts.empty () && is_drive (parts.front ())) {
    front = parts.front ();
    ++i;
  }

  while (i < parts.size ()) {
    front += parts[i++];
    if (! file_exists (front)) {
      if (! mkdir (front)) {
#if defined(FILE_UTILS_VERBOSE)
        tl::error << tr ("Unable to create directory: ") << front;
#endif
        return false;
      }
    }
  }

  return true;
}

bool rename_file (const std::string &path, const std::string &new_name)
{
  //  resolve relative names in new_name
  std::string new_path = new_name;
  if (! tl::is_absolute (new_path)) {
    new_path = tl::combine_path (tl::dirname (path), new_name);
  }

#if defined(_WIN32)
  return _wrename (tl::to_wstring (path).c_str (), tl::to_wstring (new_path).c_str ()) == 0;
#else
  return rename (tl::to_local (path).c_str (), tl::to_local (new_path).c_str ()) == 0;
#endif
}

bool rm_file (const std::string &path)
{
#if defined(_WIN32)
  std::wstring wpath = tl::to_wstring (path);
  _wchmod (wpath.c_str (), _S_IREAD | _S_IWRITE);
  return _wunlink (wpath.c_str ()) == 0;
#else
  return unlink (tl::to_local (path).c_str ()) == 0;
#endif
}

bool rm_dir (const std::string &path)
{
#if defined(_WIN32)
  return _wrmdir (tl::to_wstring (path).c_str ()) == 0;
#else
  return rmdir (tl::to_local (path).c_str ()) == 0;
#endif
}

bool rm_dir_recursive (const std::string &p)
{
  std::vector<std::string> entries;
  std::string path = tl::absolute_file_path (p);

  if (! tl::file_exists (path)) {
    //  already gone.
    return true;
  }

  entries = dir_entries (path, false /*without_files*/, true /*with_dirs*/);
  for (std::vector<std::string>::const_iterator e = entries.begin (); e != entries.end (); ++e) {
    if (! rm_dir_recursive (tl::combine_path (path, *e))) {
      return false;
    }
  }

  entries = dir_entries (path, true /*with_files*/, false /*without_dirs*/);
  for (std::vector<std::string>::const_iterator e = entries.begin (); e != entries.end (); ++e) {
    std::string tc = tl::combine_path (path, *e);
    if (! rm_file (tc)) {
#if defined(FILE_UTILS_VERBOSE)
      tl::error << tr ("Unable to remove file: ") << tc;
#endif
      return false;
    }
  }

  if (! rm_dir (path)) {
#if defined(FILE_UTILS_VERBOSE)
    tl::error << tr ("Unable to remove directory: ") << path;
#endif
    return false;
  }

  return true;
}

bool
cp_dir_recursive (const std::string &source, const std::string &target)
{
  std::vector<std::string> entries;
  std::string path = tl::absolute_file_path (source);
  std::string path_to = tl::absolute_file_path (target);

  entries = dir_entries (path, false /*without_files*/, true /*with_dirs*/);
  for (std::vector<std::string>::const_iterator e = entries.begin (); e != entries.end (); ++e) {
    std::string tc = tl::combine_path (path_to, *e);
    if (! mkpath (tc)) {
#if defined(FILE_UTILS_VERBOSE)
      tl::error << tr ("Unable to create target directory: ") << tc;
#endif
      return false;
    }
    if (! cp_dir_recursive (tl::combine_path (path, *e), tc)) {
      return false;
    }
  }

  entries = dir_entries (path, true /*with_files*/, false /*without_dirs*/);
  for (std::vector<std::string>::const_iterator e = entries.begin (); e != entries.end (); ++e) {

    //  TODO: leave symlinks symlinks? How to copy symlinks with Qt?

    //  copy the files
    try {

      tl::OutputFile os_file (tl::combine_path (path_to, *e));
      tl::OutputStream os (os_file);
      tl::InputFile is_file (tl::combine_path (path, *e));
      tl::InputStream is (is_file);
      is.copy_to (os);

    } catch (tl::Exception &ex) {
#if defined(FILE_UTILS_VERBOSE)
      tl::error << tr ("Unable to copy file ") << tl::combine_path (path_to, *e) << tr (" to ") << tl::combine_path (path, *e)
                << tr ("(Error ") << ex.msg () << ")";
#endif
      return false;
    }

  }

  return true;
}

bool
mv_dir_recursive (const std::string &source, const std::string &target)
{
  std::vector<std::string> entries;
  std::string path = tl::absolute_file_path (source);
  std::string path_to = tl::absolute_file_path (target);

  bool error = false;

  entries = dir_entries (path, false /*without_files*/, true /*with_dirs*/);
  for (std::vector<std::string>::const_iterator e = entries.begin (); e != entries.end (); ++e) {
    std::string tc = tl::combine_path (path_to, *e);
    if (! mkpath (tc)) {
#if defined(FILE_UTILS_VERBOSE)
      tl::error << tr ("Unable to create target directory: ") << tc;
#endif
      error = true;
    } else if (! mv_dir_recursive (tl::combine_path (path, *e), tc)) {
      error = true;
    }
  }

  entries = dir_entries (path, true /*with_files*/, false /*without_dirs*/);
  for (std::vector<std::string>::const_iterator e = entries.begin (); e != entries.end (); ++e) {
    if (! tl::rename_file (tl::combine_path (path, *e), tl::combine_path (path_to, *e))) {
#if defined(FILE_UTILS_VERBOSE)
      tl::error << tr ("Unable to move file from ") << tl::combine_path (path, *e) << tr (" to ") << tl::combine_path (path_to, *e);
#endif
      error = true;
    }
  }

  if (! tl::rm_dir (path)) {
#if defined(FILE_UTILS_VERBOSE)
      tl::error << tr ("Unable to remove folder ") << path;
#endif
    error = true;
  }

  return ! error;
}

std::string absolute_path (const std::string &s)
{
  std::vector<std::string> parts = split_path (absolute_file_path (s));
  if (parts.size () > 0) {
    parts.pop_back ();
  }

  return tl::join (parts, "");
}

std::string current_dir ()
{
#if defined(_WIN32)

  wchar_t *cwd = _wgetcwd (NULL, 0);
  if (cwd == NULL) {
    return std::string ();
  } else {
    std::string cwds (tl::to_string (std::wstring (cwd)));
    free (cwd);
    return cwds;
  }

#else

  char *cwd = getcwd (NULL, 0);
  if (cwd == NULL) {
    return std::string ();
  } else {
    std::string cwds (tl::to_string_from_local (cwd));
    free (cwd);
    return cwds;
  }

#endif
}

bool chdir (const std::string &path)
{
#if defined(_WIN32)
  return _wchdir (tl::to_wstring (path).c_str ()) == 0;
#else
  return ::chdir (tl::to_local (path).c_str ()) == 0;
#endif
}

static std::pair<std::string, bool> absolute_path_of_existing (const std::string &s)
{
#if defined(_WIN32)

  wchar_t *fp = _wfullpath (NULL, tl::to_wstring (s).c_str (), 0);
  if (fp == NULL) {
    return std::make_pair (std::string (), false);
  } else {
    std::string fps (tl::to_string (std::wstring (fp)));
    free (fp);
    return std::make_pair (fps, true);
  }

#else

  char *fp;
  fp = realpath (tl::to_local (s).c_str (), NULL);
  if (fp == NULL) {
    return std::make_pair (std::string (), false);
  } else {
    std::string fps (tl::to_string_from_local (fp));
    free (fp);
    return std::make_pair (fps, true);
  }

#endif
}

bool is_absolute (const std::string &s)
{
  //  ~ paths are always absolute, because the home directory is
  if (s.size () > 0 && s[0] == '~') {
    return true;
  }

  std::vector<std::string> parts = split_path (s);
  if (parts.size () > 1 && is_drive (parts [0])) {
    return is_part_with_separator (parts [1]);
  } else if (! parts.empty ()) {
    return is_part_with_separator (parts.front ());
  } else {
    return false;
  }
}

std::string absolute_file_path (const std::string &s)
{
  //  ~ paths are always absolute, because the home directory is
  if (s.size () > 0 && s[0] == '~') {
    return get_home_path () + std::string (s, 1);
  }

  std::vector<std::string> parts = split_path (s);
  if (parts.empty ()) {
    return current_dir ();
  }

  std::pair<std::string, bool> known_part;
  std::vector<std::string> unknown_parts;

  while (! parts.empty () && ! (parts.size () == 1 && is_drive (parts[0]))) {
    known_part = absolute_path_of_existing (tl::join (parts, ""));
    if (! known_part.second) {
      unknown_parts.push_back (parts.back ());
      parts.pop_back ();
    } else {
      break;
    }
  }

  std::reverse (unknown_parts.begin (), unknown_parts.end ());

  if (! known_part.second) {

    //  the top-level component is unknown. This can mean:
    //  1.) the path is already absolute, but the top-level entry does not exist
    //  2.) the path is relative, but the entry does not exist

    tl_assert (! unknown_parts.empty ());
    if (is_part_with_separator (unknown_parts.front ())) {

      //  case 1: return the full path as absolute
      return s;

    } else if (parts.size () == 1 && is_drive (parts[0])) {

      //  case 2 (for Windows): try to root on drive's working dir
      known_part = absolute_path_of_existing (parts[0]);
      if (! known_part.second) {
        //  drive is not known ... return the original path as fallback
        return s;
      } else {
        return combine_path (known_part.first, tl::join (unknown_parts, ""));
      }

    } else {

      //  case 2 (for *nix): try to root on current working dir
      return combine_path (current_dir (), tl::join (unknown_parts, ""));

    }

  } else {
    return combine_path (known_part.first, tl::join (unknown_parts, ""));
  }
}

#if defined(_WIN32)

typedef struct _stat stat_struct;

static int stat_func (const std::string &s, stat_struct &st)
{
  return _wstat (tl::to_wstring (s).c_str (), &st);
}

#else

typedef struct stat stat_struct;

static int stat_func (const std::string &s, stat_struct &st)
{
  return stat (tl::to_local (s).c_str (), &st);
}

#endif

bool file_exists (const std::string &p)
{
  stat_struct st;
  return stat_func (p, st) == 0;
}

bool is_writable (const std::string &p)
{
  stat_struct st;
#if defined(_MSC_VER)
  return stat_func (p, st) == 0 && (st.st_mode & _S_IWRITE) != 0;
#else
  return stat_func (p, st) == 0 && (st.st_mode & S_IWUSR) != 0;
#endif
}

bool is_readable (const std::string &p)
{
  stat_struct st;
#if defined(_MSC_VER)
  return stat_func (p, st) == 0 && (st.st_mode & _S_IREAD) != 0;
#else
  return stat_func (p, st) == 0 && (st.st_mode & S_IRUSR) != 0;
#endif
}

bool is_dir (const std::string &p)
{
  stat_struct st;
  if (stat_func (p, st) != 0) {
    return false;
  } else {
#if defined(_MSC_VER)
    return !(st.st_mode & _S_IFREG);
#else
    return !S_ISREG (st.st_mode);
#endif
  }
}

std::string relative_path (const std::string &base, const std::string &p)
{
  std::vector<std::string> rem;
  std::vector<std::string> parts = split_path (p);

  while (! parts.empty ()) {

    if (is_same_file (base, tl::join (parts, ""))) {

      //  combine the remaining path
      std::reverse (rem.begin (), rem.end ());
      if (! rem.empty ()) {
        rem[0] = tl::trimmed_part (rem.front ());
      }
      return tl::join (rem, "");

    }

    rem.push_back (parts.back ());
    parts.pop_back ();

  }

  return p;
}

bool is_same_file (const std::string &a, const std::string &b)
{
  if (tl::normalize_path (a) == tl::normalize_path (b)) {
    return true;
  }

#if defined(_WIN32)

  HANDLE h1 = ::CreateFileW (tl::to_wstring (a).c_str (), 0, FILE_SHARE_DELETE | FILE_SHARE_READ | FILE_SHARE_WRITE, NULL, OPEN_EXISTING, FILE_FLAG_BACKUP_SEMANTICS, NULL);
  HANDLE h2 = ::CreateFileW (tl::to_wstring (b).c_str (), 0, FILE_SHARE_DELETE | FILE_SHARE_READ | FILE_SHARE_WRITE, NULL, OPEN_EXISTING, FILE_FLAG_BACKUP_SEMANTICS, NULL);

  bool result = false;

  if (h1 != INVALID_HANDLE_VALUE && h2 != INVALID_HANDLE_VALUE) {
    BY_HANDLE_FILE_INFORMATION fi1, fi2;
    if (::GetFileInformationByHandle(h1, &fi1) && ::GetFileInformationByHandle(h2, &fi2)) {
      result = fi1.dwVolumeSerialNumber == fi2.dwVolumeSerialNumber &&
               fi1.nFileIndexHigh == fi2.nFileIndexHigh &&
               fi1.nFileIndexLow == fi2.nFileIndexLow;
   }
  }

  if (h1 != INVALID_HANDLE_VALUE) {
    ::CloseHandle(h1);
  }

  if (h2 != INVALID_HANDLE_VALUE) {
    ::CloseHandle(h2);
  }

  return result;

#else

  stat_struct sta, stb;
  if (stat_func (a, sta) != 0 || stat_func (b, stb) != 0) {
    return false;
  }

  return sta.st_dev == stb.st_dev && sta.st_ino == stb.st_ino;

#endif
}

std::string
get_home_path ()
{
#if !defined(_WIN32)
  if (tl::has_env ("HOME")) {
    return tl::get_env ("HOME");
  } else {
    struct passwd *pwd = getpwuid (getuid ());
    if (pwd) {
      return std::string (pwd->pw_dir);
    }
  }
  tl::warn << tl::to_string (tr ("Unable to get home directory (set HOME environment variable)"));
#else
  if (tl::has_env ("HOMEDRIVE") && tl::has_env ("HOMEPATH")) {
    return tl::get_env ("HOMEDRIVE") + tl::get_env ("HOMEPATH");
  } else if (tl::has_env ("HOMESHARE") && tl::has_env ("HOMEPATH")) {
    return tl::get_env ("HOMESHARE") + tl::get_env ("HOMEPATH");
  } else if (tl::has_env ("USERPROFILE")) {
    return tl::get_env ("USERPROFILE");
  }
  tl::warn << tl::to_string (tr ("Unable to get home directory (no HOMEDRIVE/HOMEPATH, HOMESHARE/HOMEPATH or USERPROFILE environment variables)"));
#endif
  return std::string (".");
}

static std::string
get_app_path_internal ()
{
#if defined(_WIN32)

  wchar_t buffer[MAX_PATH];
  int len;
  if ((len = GetModuleFileNameW (NULL, buffer, MAX_PATH)) > 0) {
    return tl::to_string (std::wstring (buffer));
  }

#elif __APPLE__

  char buffer[PROC_PIDPATHINFO_MAXSIZE];
  int ret = proc_pidpath (getpid (), buffer, sizeof (buffer));
  if (ret > 0) {
    //  TODO: does this correctly translate paths? (MacOS uses UTF-8 encoding with D-like normalization)
<<<<<<< HEAD
    return buffer;
=======
    return std::string (buffer);
>>>>>>> b1d8234b
  }

#elif defined (__FreeBSD__)

  char path[PATH_MAX];
  size_t len = PATH_MAX;
  const int mib[4] = {CTL_KERN, KERN_PROC, KERN_PROC_PATHNAME, -1};
  if (sysctl(&mib[0], 4, &path, &len, NULL, 0) == 0) {
    return path;
  }
  return "";

#else

  std::string pf = tl::sprintf ("/proc/%d/exe", getpid ());
  if (tl::file_exists (pf)) {
    return pf;
  }

#endif
  tl_assert (false);
}

std::string
get_inst_path ()
{
  static std::string s_inst_path;
  if (s_inst_path.empty ()) {
<<<<<<< HEAD
    s_inst_path = tl::absolute_path (get_app_path_internal ());
=======
    s_inst_path = tl::absolute_path (get_inst_path_internal ());
>>>>>>> b1d8234b
  }
  return s_inst_path;
}

std::string
<<<<<<< HEAD
get_app_path ()
{
  static std::string s_app_path;
  if (s_app_path.empty ()) {
    s_app_path = get_app_path_internal ();
  }
  return s_app_path;
=======
get_exe_file ()
{
  static std::string s_exe_file;
  if (s_exe_file.empty ()) {
    s_exe_file = tl::absolute_file_path (get_inst_path_internal ());
  }
  return s_exe_file;
>>>>>>> b1d8234b
}

std::string
get_module_path (void *addr)
{
#if defined(_WIN32)

  HMODULE h_module = NULL;
  if (GetModuleHandleEx (GET_MODULE_HANDLE_EX_FLAG_FROM_ADDRESS | GET_MODULE_HANDLE_EX_FLAG_UNCHANGED_REFCOUNT, (LPCTSTR) addr, &h_module)) {

    wchar_t buffer[MAX_PATH];
    int len;
    if ((len = GetModuleFileNameW (h_module, buffer, MAX_PATH)) > 0) {
      return tl::absolute_file_path (tl::to_string (std::wstring (buffer, 0, len)));
    }

  }

  //  no way to get module file path
  return std::string ();

#else

  Dl_info info = { };
  if (dladdr (addr, &info)) {
    return tl::absolute_file_path (tl::to_string_from_local (info.dli_fname));
  } else {
    tl::warn << tl::to_string (tr ("Unable to get path of db library (as basis for loading db_plugins)"));
    return std::string ();
  }

#endif
}

std::string
tmpfile (const std::string &domain)
{
  std::string tmp = tl::get_env ("TMPDIR");
  if (tmp.empty ()) {
    tmp = tl::get_env ("TMP");
  }
  if (tmp.empty ()) {
#if defined(_WIN32)
    throw tl::Exception (tl::to_string (tr ("TMP and TMPDIR not set - cannot create temporary file")));
#else
    tmp = "/tmp";
#endif
  }

  std::string templ = tl::combine_path (tmp, domain + "XXXXXX");
  char *tmpstr = strdup (templ.c_str ());

#if defined(_WIN32)
  if (_mktemp_s (tmpstr, templ.size () + 1) != 0) {
    free (tmpstr);
    throw tl::Exception (tl::to_string (tr ("Unable to create temporary folder name in %s")), tmp);
  }

  //  for compatibility with Linux, create the file as an empty one
  std::ofstream os (tmpstr);
  if (os.bad ()) {
    throw tl::Exception (tl::to_string (tr ("Unable to create temporary folder in %s")), tmp);
  }
  os.close ();
#else
  int fd = mkstemp (tmpstr);
  if (fd < 0) {
    free (tmpstr);
    throw tl::Exception (tl::to_string (tr ("Unable to create temporary folder in %s")), tmp);
  }
  close (fd);
#endif

  std::string res = tmpstr;
  free (tmpstr);
  return res;
}

TemporaryFile::TemporaryFile (const std::string &domain)
{
  m_path = tmpfile (domain);
}

TemporaryFile::~TemporaryFile ()
{
  tl::rm_file (m_path);
}

std::string
tmpdir (const std::string &domain)
{
  std::string tmp = tl::get_env ("TMPDIR");
  if (tmp.empty ()) {
    tmp = tl::get_env ("TMP");
  }
  if (tmp.empty ()) {
#if defined(_WIN32)
    throw tl::Exception (tl::to_string (tr ("TMP and TMPDIR not set - cannot create temporary file")));
#else
    tmp = "/tmp";
#endif
  }

  std::string templ = tl::combine_path (tmp, domain + "XXXXXX");
  char *tmpstr = strdup (templ.c_str ());

#if defined(_WIN32)
  if (_mktemp_s (tmpstr, templ.size () + 1) != 0) {
    free (tmpstr);
    throw tl::Exception (tl::to_string (tr ("Unable to create temporary folder name in %s")), tmp);
  }
  if (! tl::mkdir (tmpstr)) {
    free (tmpstr);
    throw tl::Exception (tl::to_string (tr ("Unable to create temporary folder in %s")), tmp);
  }
#else
  if (mkdtemp (tmpstr) == NULL) {
    free (tmpstr);
    throw tl::Exception (tl::to_string (tr ("Unable to create temporary folder in %s")), tmp);
  }
#endif

  std::string res = tmpstr;
  free (tmpstr);
  return res;
}

TemporaryDirectory::TemporaryDirectory (const std::string &domain)
{
  m_path = tmpdir (domain);
}

TemporaryDirectory::~TemporaryDirectory ()
{
  tl::rm_dir_recursive (m_path);
}


}<|MERGE_RESOLUTION|>--- conflicted
+++ resolved
@@ -955,11 +955,7 @@
   int ret = proc_pidpath (getpid (), buffer, sizeof (buffer));
   if (ret > 0) {
     //  TODO: does this correctly translate paths? (MacOS uses UTF-8 encoding with D-like normalization)
-<<<<<<< HEAD
-    return buffer;
-=======
     return std::string (buffer);
->>>>>>> b1d8234b
   }
 
 #elif defined (__FreeBSD__)
@@ -988,17 +984,12 @@
 {
   static std::string s_inst_path;
   if (s_inst_path.empty ()) {
-<<<<<<< HEAD
     s_inst_path = tl::absolute_path (get_app_path_internal ());
-=======
-    s_inst_path = tl::absolute_path (get_inst_path_internal ());
->>>>>>> b1d8234b
   }
   return s_inst_path;
 }
 
 std::string
-<<<<<<< HEAD
 get_app_path ()
 {
   static std::string s_app_path;
@@ -1006,15 +997,6 @@
     s_app_path = get_app_path_internal ();
   }
   return s_app_path;
-=======
-get_exe_file ()
-{
-  static std::string s_exe_file;
-  if (s_exe_file.empty ()) {
-    s_exe_file = tl::absolute_file_path (get_inst_path_internal ());
-  }
-  return s_exe_file;
->>>>>>> b1d8234b
 }
 
 std::string
