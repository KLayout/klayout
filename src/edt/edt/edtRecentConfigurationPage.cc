
/*

  KLayout Layout Viewer
  Copyright (C) 2006-2020 Matthias Koefferlein

  This program is free software; you can redistribute it and/or modify
  it under the terms of the GNU General Public License as published by
  the Free Software Foundation; either version 2 of the License, or
  (at your option) any later version.

  This program is distributed in the hope that it will be useful,
  but WITHOUT ANY WARRANTY; without even the implied warranty of
  MERCHANTABILITY or FITNESS FOR A PARTICULAR PURPOSE.  See the
  GNU General Public License for more details.

  You should have received a copy of the GNU General Public License
  along with this program; if not, write to the Free Software
  Foundation, Inc., 51 Franklin St, Fifth Floor, Boston, MA  02110-1301  USA

*/

#include "edtRecentConfigurationPage.h"
#include "edtUtils.h"
#include "layDispatcher.h"
#include "layLayoutView.h"
#include "layLayerTreeModel.h"
#include "dbLibraryManager.h"
#include "dbLibrary.h"
#include "tlLog.h"

#include <QVBoxLayout>
#include <QHeaderView>
#include <QLabel>

namespace edt
{

static const size_t max_entries = 100;

void
RecentConfigurationPage::init ()
{
  QVBoxLayout *ly = new QVBoxLayout (this);
  ly->setMargin (0);

  QLabel *label = new QLabel (this);
  label->setText (tr ("Click to select a recent configuration"));
  ly->addWidget (label);

  mp_tree_widget = new QTreeWidget (this);
  mp_tree_widget->setRootIsDecorated (false);
  mp_tree_widget->setUniformRowHeights (true);
  mp_tree_widget->setSelectionMode (QAbstractItemView::NoSelection);
  mp_tree_widget->setAllColumnsShowFocus (true);
  ly->addWidget (mp_tree_widget);

  connect (mp_tree_widget, SIGNAL (itemClicked (QTreeWidgetItem *, int)), this, SLOT (item_clicked (QTreeWidgetItem *)));
  view ()->layer_list_changed_event.add (this, &RecentConfigurationPage::layers_changed);

  mp_tree_widget->setColumnCount (int (m_cfg.size ()));

  QStringList column_labels;
  for (std::list<ConfigurationDescriptor>::const_iterator c = m_cfg.begin (); c != m_cfg.end (); ++c) {
    column_labels << tl::to_qstring (c->title);
  }
  mp_tree_widget->setHeaderLabels (column_labels);

  update_list (get_stored_values ());
}

RecentConfigurationPage::~RecentConfigurationPage ()
{
  //  .. nothing yet ..
}

std::string RecentConfigurationPage::title () const
{
  return tl::to_string (tr ("Recent"));
}

int RecentConfigurationPage::order () const
{
  return 100;
}

std::list<std::vector<std::string> >
RecentConfigurationPage::get_stored_values () const
{
  std::string serialized_list = dispatcher ()->config_get (m_recent_cfg_name);

  std::list<std::vector<std::string> > values;

  try {

    tl::Extractor ex (serialized_list.c_str ());
    while (! ex.at_end ()) {

      values.push_back (std::vector<std::string> ());
      while (! ex.at_end () && ! ex.test (";")) {
        values.back ().push_back (std::string ());
        ex.read_word_or_quoted (values.back ().back ());
        ex.test (",");
      }

    }

  } catch (tl::Exception &ex) {
    tl::error << tl::to_string (tr ("Error reading configuration item ")) << m_recent_cfg_name << ": " << ex.msg ();
    values.clear ();
  }

  return values;
}

void
RecentConfigurationPage::set_stored_values (const std::list<std::vector<std::string> > &values) const
{
  std::string serialized_list;
  for (std::list<std::vector<std::string> >::const_iterator v = values.begin (); v != values.end (); ++v) {
    if (v != values.begin ()) {
      serialized_list += ";";
    }
    for (std::vector<std::string>::const_iterator s = v->begin (); s != v->end (); ++s) {
      serialized_list += tl::to_word_or_quoted_string (*s);
      serialized_list += ",";
    }
  }

  dispatcher ()->config_set (m_recent_cfg_name, serialized_list);
}

static lay::LayerPropertiesConstIterator
lp_iter_from_string (lay::LayoutView *view, const std::string &s)
{
  //  parse the layer spec (<layer-props>[@<cv-index>])
  db::LayerProperties lp;
  tl::Extractor ex (s.c_str ());
  lp.read (ex);
  int cv_index = 0;
  if (ex.test ("@")) {
    ex.read (cv_index);
  }

  //  rename the ones that got shifted.
  lay::LayerPropertiesConstIterator l = view->begin_layers ();
  while (! l.at_end ()) {
    if (l->source (true).cv_index () == int (cv_index) && l->source (true).layer_props ().log_equal (lp)) {
      return l;
    }
    ++l;
  }

  return l;
}


void
RecentConfigurationPage::render_to (QTreeWidgetItem *item, int column, const std::vector<std::string> &values, RecentConfigurationPage::ConfigurationRendering rendering)
{
  //  store original value
  item->setData (column, Qt::UserRole, tl::to_qstring (values [column]));

  switch (rendering) {

  case RecentConfigurationPage::ArrayFlag:
  case RecentConfigurationPage::Bool:
    {
      bool f = false;
      try {
        tl::from_string (values [column], f);
      } catch (tl::Exception &ex) {
        tl::error << tl::to_string (tr ("Configuration error (ArrayFlag/Bool): ")) << ex.msg ();
      }
      static QString checkmark = QString::fromUtf8 ("\xe2\x9c\x93");
      item->setText (column, f ? checkmark : QString ()); // "checkmark"
    }
    break;

  case RecentConfigurationPage::Layer:
    {
<<<<<<< HEAD
      int icon_size = mp_view->style ()->pixelMetric (QStyle::PM_ButtonIconSize);
      lay::LayerPropertiesConstIterator l;
      try {
        l = lp_iter_from_string (mp_view, values [column]);
      } catch (tl::Exception &ex) {
        tl::error << tl::to_string (tr ("Configuration error (Layer): ")) << ex.msg ();
      }
=======
      int icon_size = view ()->style ()->pixelMetric (QStyle::PM_ButtonIconSize);
      lay::LayerPropertiesConstIterator l = lp_iter_from_string (view (), values [column]);
>>>>>>> ee47a1e0
      if (! l.is_null () && ! l.at_end ()) {
        item->setIcon (column, lay::LayerTreeModel::icon_for_layer (l, view (), icon_size, icon_size, 0, true));
        item->setText (column, tl::to_qstring (values [column]));
      } else {
        item->setIcon (column, QIcon ());
        item->setText (column, tl::to_qstring ("(" + values [column] + ")"));
      }
    }
    break;

  case RecentConfigurationPage::Int:
  case RecentConfigurationPage::Double:
  case RecentConfigurationPage::Text:
    item->setText (column, tl::to_qstring (values [column]));
    break;

  case RecentConfigurationPage::CellLibraryName:
    if (values [column].empty ()) {
      item->setText (column, tr ("(local)"));
    } else {
      item->setText (column, tl::to_qstring (values [column]));
    }
    break;

  case RecentConfigurationPage::IntIfArray:
  case RecentConfigurationPage::DoubleIfArray:
    {
      bool is_array = false;
      int flag_column = 0;
      for (std::list<ConfigurationDescriptor>::const_iterator c = m_cfg.begin (); c != m_cfg.end (); ++c, ++flag_column) {
        if (c->rendering == RecentConfigurationPage::ArrayFlag) {
          try {
            tl::from_string (values [flag_column], is_array);
          } catch (tl::Exception &ex) {
            tl::error << tl::to_string (tr ("Configuration error (IntIfArray/DoubleIfArray): ")) << ex.msg ();
          }
          break;
        }
      }

      if (is_array) {
        item->setText (column, tl::to_qstring (values [column]));
      } else {
        item->setText (column, QString ());
      }
    }
    break;

  case RecentConfigurationPage::CellDisplayName:
    {
      //  search for a libname
      int libname_column = 0;
      const db::Library *lib = 0;
      for (std::list<ConfigurationDescriptor>::const_iterator c = m_cfg.begin (); c != m_cfg.end (); ++c, ++libname_column) {
        if (c->rendering == RecentConfigurationPage::CellLibraryName) {
          if (view ()->active_cellview ().is_valid ()) {
            lib = db::LibraryManager::instance ().lib_ptr_by_name (values [libname_column], view ()->active_cellview ()->tech_name ());
          } else {
            lib = db::LibraryManager::instance ().lib_ptr_by_name (values [libname_column]);
          }
          break;
        }
      }

      if (lib) {

        //  search for a PCell parameters
        int pcp_column = 0;
        std::map<std::string, tl::Variant> pcp;
        for (std::list<ConfigurationDescriptor>::const_iterator c = m_cfg.begin (); c != m_cfg.end (); ++c, ++pcp_column) {
          if (c->rendering == RecentConfigurationPage::PCellParameters) {
            pcp = pcell_parameters_from_string (values [pcp_column]);
            break;
          }
        }

        std::pair<bool, db::Layout::pcell_id_type> pcid = lib->layout ().pcell_by_name (values [column].c_str ());
        if (pcid.first) {
          const db::PCellDeclaration *pc_decl = lib->layout ().pcell_declaration (pcid.second);
          if (pc_decl) {
            item->setText (column, tl::to_qstring (pc_decl->get_display_name (pc_decl->map_parameters (pcp))));
            break;
          }
        }

      }

      item->setText (column, tl::to_qstring (values [column]));
    }
    break;

  case RecentConfigurationPage::PCellParameters:
    {
      std::map<std::string, tl::Variant> pcp;
      try {
        pcp = pcell_parameters_from_string (values [column]);
      } catch (tl::Exception &ex) {
        tl::error << tl::to_string (tr ("Configuration error (PCellParameters): ")) << ex.msg ();
      }
      std::string r;
      for (std::map<std::string, tl::Variant>::const_iterator p = pcp.begin (); p != pcp.end (); ++p) {
        if (p != pcp.begin ()) {
          r += ",";
        }
        r += p->first;
        r += "=";
        r += p->second.to_string ();
      }

      item->setText (column, tl::to_qstring (r));
    }
    break;
  }

}

void
RecentConfigurationPage::layers_changed (int)
{
  update_list (get_stored_values ());
}

void
RecentConfigurationPage::technology_changed (const std::string &)
{
  update_list (get_stored_values ());
}

void
RecentConfigurationPage::update_list (const std::list<std::vector<std::string> > &stored_values)
{
  int row = 0;
  for (std::list<std::vector<std::string> >::const_iterator v = stored_values.begin (); v != stored_values.end (); ++v, ++row) {

    QTreeWidgetItem *item = 0;
    if (row < mp_tree_widget->topLevelItemCount ()) {
      item = mp_tree_widget->topLevelItem (row);
    } else {
      item = new QTreeWidgetItem (mp_tree_widget);
      mp_tree_widget->addTopLevelItem (item);
    }

    int column = 0;
    for (std::list<ConfigurationDescriptor>::const_iterator c = m_cfg.begin (); c != m_cfg.end (); ++c, ++column) {
      if (column < int (v->size ())) {
        render_to (item, column, *v, c->rendering);
      }
    }

  }

  while (mp_tree_widget->topLevelItemCount () > row) {
    delete mp_tree_widget->takeTopLevelItem (row);
  }

  mp_tree_widget->header ()->resizeSections (QHeaderView::ResizeToContents);
}

void
RecentConfigurationPage::item_clicked (QTreeWidgetItem *item)
{
  int column = 0;
  for (std::list<ConfigurationDescriptor>::const_iterator c = m_cfg.begin (); c != m_cfg.end (); ++c, ++column) {

    std::string v = tl::to_string (item->data (column, Qt::UserRole).toString ());

    if (c->rendering == Layer) {

      //  "getting" a layer means making it current
      db::LayerProperties lp;
      tl::Extractor ex (v.c_str ());
      lp.read (ex);
      int cv_index = 0;
      if (ex.test ("@")) {
        ex.read (cv_index);
      }

      view ()->set_or_request_current_layer (cv_index, lp);

    } else {
      dispatcher ()->config_set (c->cfg_name, v);
    }

  }

  dispatcher ()->config_end ();
}

void
RecentConfigurationPage::commit_recent (lay::Dispatcher *root)
{
  std::vector<std::string> values;
  values.reserve (m_cfg.size ());
  for (std::list<ConfigurationDescriptor>::const_iterator c = m_cfg.begin (); c != m_cfg.end (); ++c) {

    if (c->rendering == Layer) {

      std::string s;

      if (!(view ()->current_layer ().is_null () || view ()->current_layer ().at_end ()) && view ()->current_layer ()->is_visual ()) {

        int cv_index = view ()->current_layer ()->cellview_index ();
        const lay::CellView &cv = view ()->cellview (cv_index);
        int li = view ()->current_layer ()->layer_index ();
        if (cv.is_valid () && cv->layout ().is_valid_layer (li)) {
          s = cv->layout ().get_properties (li).to_string ();
          if (cv_index > 0) {
             s += "@" + tl::to_string (cv_index);
          }
        }

      }

      values.push_back (s);

    } else {
      values.push_back (root->config_get (c->cfg_name));
    }

  }

  std::list<std::vector<std::string> > stored_values = get_stored_values ();

  for (std::list<std::vector<std::string> >::iterator v = stored_values.begin (); v != stored_values.end (); ++v) {
    if (*v == values) {
      stored_values.erase (v);
      break;
    }
  }

  stored_values.push_front (values);

  while (stored_values.size () > max_entries) {
    stored_values.erase (--stored_values.end ());
  }

  set_stored_values (stored_values);

  update_list (stored_values);
}

}<|MERGE_RESOLUTION|>--- conflicted
+++ resolved
@@ -179,18 +179,13 @@
 
   case RecentConfigurationPage::Layer:
     {
-<<<<<<< HEAD
-      int icon_size = mp_view->style ()->pixelMetric (QStyle::PM_ButtonIconSize);
+      int icon_size = view ()->style ()->pixelMetric (QStyle::PM_ButtonIconSize);
       lay::LayerPropertiesConstIterator l;
       try {
-        l = lp_iter_from_string (mp_view, values [column]);
+        l = lp_iter_from_string (view (), values [column]);
       } catch (tl::Exception &ex) {
         tl::error << tl::to_string (tr ("Configuration error (Layer): ")) << ex.msg ();
       }
-=======
-      int icon_size = view ()->style ()->pixelMetric (QStyle::PM_ButtonIconSize);
-      lay::LayerPropertiesConstIterator l = lp_iter_from_string (view (), values [column]);
->>>>>>> ee47a1e0
       if (! l.is_null () && ! l.at_end ()) {
         item->setIcon (column, lay::LayerTreeModel::icon_for_layer (l, view (), icon_size, icon_size, 0, true));
         item->setText (column, tl::to_qstring (values [column]));
