
DESTDIR_UT = $$OUT_PWD/../..
DESTDIR = $$OUT_PWD/..

TARGET = db_tests

include($$PWD/../../lib_ut.pri)

SOURCES = \
  dbArray.cc \
  dbBox.cc \
  dbBoxScanner.cc \
  dbBoxTree.cc \
  dbCell.cc \
  dbCellGraphUtils.cc \
  dbCellHullGenerator.cc \
  dbCellMapping.cc \
  dbClip.cc \
  dbExpression.cc \
  dbEdge.cc \
  dbEdgePair.cc \
  dbEdgePairRelations.cc \
  dbEdgePairs.cc \
  dbEdgeProcessor.cc \
  dbEdges.cc \
  dbEdgesToContours.cc \
  dbLayer.cc \
  dbLayerMapping.cc \
  dbLayout.cc \
  dbLayoutDiff.cc \
  dbLayoutUtils.cc \
  dbLibraries.cc \
  dbMatrix.cc \
  dbObject.cc \
  dbPath.cc \
  dbPCells.cc \
  dbPoint.cc \
  dbPolygon.cc \
  dbPropertiesRepository.cc \
  dbRegion.cc \
  dbShapeArray.cc \
  dbShape.cc \
  dbShapeRepository.cc \
  dbShapes.cc \
  dbStreamLayers.cc \
  dbText.cc \
  dbTilingProcessor.cc \
  dbTrans.cc \
  dbVector.cc \
  dbWriterTools.cc \
    dbVariableWidthPath.cc \
    dbLoadLayoutOptionsTests.cc \
    dbSaveLayoutOptionsTests.cc \
    dbHierarchyBuilderTests.cc \
    dbRecursiveShapeIteratorTests.cc \
    dbHierProcessorTests.cc \
    dbDeepRegionTests.cc \
    dbDeepShapeStoreTests.cc \
    dbHierNetworkProcessorTests.cc \
    dbNetlistTests.cc \
    dbNetlistExtractorTests.cc \
    dbNetlistDeviceExtractorTests.cc \
    dbNetlistDeviceClassesTests.cc \
    dbLayoutToNetlistTests.cc \
    dbLayoutToNetlistWriterTests.cc \
    dbLayoutToNetlistReaderTests.cc \
    dbNetlistWriterTests.cc \
    dbCellVariantsTests.cc \
    dbDeepEdgesTests.cc \
    dbDeepEdgePairsTests.cc \
    dbNetlistCompareTests.cc \
    dbNetlistReaderTests.cc \
    dbLayoutVsSchematicTests.cc \
<<<<<<< HEAD
    dbLayoutQueryTests.cc
=======
    dbPolygonToolsTests.cc
>>>>>>> 2cc6909d

INCLUDEPATH += $$TL_INC $$DB_INC $$GSI_INC
DEPENDPATH += $$TL_INC $$DB_INC $$GSI_INC

LIBS += -L$$DESTDIR_UT -lklayout_db -lklayout_tl -lklayout_gsi
<|MERGE_RESOLUTION|>--- conflicted
+++ resolved
@@ -71,11 +71,8 @@
     dbNetlistCompareTests.cc \
     dbNetlistReaderTests.cc \
     dbLayoutVsSchematicTests.cc \
-<<<<<<< HEAD
-    dbLayoutQueryTests.cc
-=======
+    dbLayoutQueryTests.cc \
     dbPolygonToolsTests.cc
->>>>>>> 2cc6909d
 
 INCLUDEPATH += $$TL_INC $$DB_INC $$GSI_INC
 DEPENDPATH += $$TL_INC $$DB_INC $$GSI_INC
