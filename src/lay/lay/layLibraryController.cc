
/*

  KLayout Layout Viewer
  Copyright (C) 2006-2025 Matthias Koefferlein

  This program is free software; you can redistribute it and/or modify
  it under the terms of the GNU General Public License as published by
  the Free Software Foundation; either version 2 of the License, or
  (at your option) any later version.

  This program is distributed in the hope that it will be useful,
  but WITHOUT ANY WARRANTY; without even the implied warranty of
  MERCHANTABILITY or FITNESS FOR A PARTICULAR PURPOSE.  See the
  GNU General Public License for more details.

  You should have received a copy of the GNU General Public License
  along with this program; if not, write to the Free Software
  Foundation, Inc., 51 Franklin St, Fifth Floor, Boston, MA  02110-1301  USA

*/

#include "layLibraryController.h"
#include "layTechnology.h"
#include "layApplication.h"
#include "laySaltController.h"
#include "layConfig.h"
#include "layMainWindow.h"
#include "layQtTools.h"
#include "dbLibraryManager.h"
#include "dbLibrary.h"
#include "dbReader.h"
#include "dbCellMapping.h"
#include "tlLog.h"
#include "tlStream.h"
#include "tlFileUtils.h"

#include <QDir>

namespace lay
{

// -------------------------------------------------------------------------------------------

class FileBasedLibrary
  : public db::Library
{
public:
  FileBasedLibrary (const std::string &path)
    : db::Library (), m_path (path)
  {
    set_description (tl::filename (path));
  }

  virtual std::string reload ()
  {
    std::string name = tl::basename (m_path);

    layout ().clear ();

    tl::InputStream stream (m_path);
    db::Reader reader (stream);
    reader.read (layout ());

    //  Use the libname if there is one
    db::Layout::meta_info_name_id_type libname_name_id = layout ().meta_info_name_id ("libname");
    for (db::Layout::meta_info_iterator m = layout ().begin_meta (); m != layout ().end_meta (); ++m) {
      if (m->first == libname_name_id && ! m->second.value.is_nil ()) {
        name = m->second.value.to_string ();
        break;
      }
    }

    return name;
  }

private:
  std::string m_path;
};

// -------------------------------------------------------------------------------------------

LibraryController::LibraryController ()
  : m_file_watcher (0),
    dm_sync_files (this, &LibraryController::sync_files)
{
}

void
LibraryController::initialize (lay::Dispatcher * /*root*/)
{
  //  NOTE: we initialize the libraries in the stage once to have them available for the autorun
  //  macros. We'll do that later again in order to pull in the libraries from the packages.
  sync_files ();
}

void
LibraryController::initialized (lay::Dispatcher * /*root*/)
{
  if (lay::SaltController::instance ()) {
    connect (lay::SaltController::instance (), SIGNAL (salt_changed ()), this, SLOT (sync_with_external_sources ()));
  }

  if (! m_file_watcher) {
    m_file_watcher = new tl::FileSystemWatcher (this);
    connect (m_file_watcher, SIGNAL (fileChanged (const QString &)), this, SLOT (file_watcher_triggered ()));
    connect (m_file_watcher, SIGNAL (fileRemoved (const QString &)), this, SLOT (file_watcher_triggered ()));
  }

  sync_files ();
}

void
LibraryController::uninitialize (lay::Dispatcher * /*root*/)
{
  if (m_file_watcher) {
    disconnect (m_file_watcher, SIGNAL (fileChanged (const QString &)), this, SLOT (file_watcher_triggered ()));
    disconnect (m_file_watcher, SIGNAL (fileRemoved (const QString &)), this, SLOT (file_watcher_triggered ()));
    delete m_file_watcher;
    m_file_watcher = 0;
  }

  if (lay::SaltController::instance ()) {
    disconnect (lay::SaltController::instance (), SIGNAL (salt_changed ()), this, SLOT (sync_with_external_sources ()));
  }
}

void
LibraryController::get_options (std::vector < std::pair<std::string, std::string> > & /*options*/) const
{
  //  .. nothing yet ..
}

void
LibraryController::get_menu_entries (std::vector<lay::MenuEntry> & /*menu_entries*/) const
{
  //  .. nothing yet ..
}

bool
LibraryController::configure (const std::string & /*name*/, const std::string & /*value*/)
{
  return false;
}

void
LibraryController::config_finalize()
{
  //  .. nothing yet ..
}

bool
LibraryController::can_exit (lay::Dispatcher * /*root*/) const
{
  //  .. nothing yet ..
  return true;
}

void
LibraryController::sync_files ()
{
  if (m_file_watcher) {
    m_file_watcher->clear ();
    m_file_watcher->enable (false);
  }

  std::map<std::string, LibInfo> new_lib_files;

  //  build a list of paths vs. technology
  std::vector<std::pair<std::string, std::string> > paths;

  std::vector<std::string> klayout_path = lay::ApplicationBase::instance ()->klayout_path ();
  for (std::vector<std::string>::const_iterator p = klayout_path.begin (); p != klayout_path.end (); ++p) {
    paths.push_back (std::make_pair (*p, std::string ()));
  }

  //  add the salt grains as potential sources for library definitions

  lay::SaltController *sc = lay::SaltController::instance ();
  if (sc) {
    for (lay::Salt::flat_iterator g = sc->salt ().begin_flat (); g != sc->salt ().end_flat (); ++g) {
      paths.push_back (std::make_pair ((*g)->path (), std::string ()));
    }
  }

  //  add the technologies as potential sources for library definitions

  for (db::Technologies::iterator t = db::Technologies::instance ()->begin (); t != db::Technologies::instance ()->end (); ++t) {
    if (! t->base_path ().empty ()) {
      paths.push_back (std::make_pair (t->base_path (), t->name ()));
    }
  }

  //  scan for libraries

  for (std::vector <std::pair<std::string, std::string> >::const_iterator p = paths.begin (); p != paths.end (); ++p) {

    QDir lp = QDir (tl::to_qstring (p->first)).filePath (tl::to_qstring ("libraries"));
    if (lp.exists ()) {

      if (m_file_watcher) {
        m_file_watcher->add_file (tl::to_string (lp.absolutePath ()));
      }

      tl::log << "Scanning library path '" << tl::to_string (lp.absolutePath ()) << "'";

      QStringList name_filters;
      name_filters << QString::fromUtf8 ("*");

      //  NOTE: this should return a list sorted by name
      QStringList libs = lp.entryList (name_filters, QDir::Files);

<<<<<<< HEAD
      bool needs_load = false;

      for (QStringList::const_iterator im = libs.begin (); im != libs.end () && ! needs_load; ++im) {

=======
>>>>>>> 8cc01ca8
        std::string lib_path = tl::to_string (lp.absoluteFilePath (*im));
        QFileInfo fi (tl::to_qstring (lib_path));

        auto ll = m_lib_files.find (lib_path);
        if (ll == m_lib_files.end ()) {
          needs_load = true;
        } else if (fi.lastModified () > ll->second.time) {
          needs_load = true;
        }

      }

      if (! needs_load) {

        //  If not reloading, register the existing files as known ones - this allows detecting if
        //  a file got removed.
        for (QStringList::const_iterator im = libs.begin (); im != libs.end () && ! needs_load; ++im) {

          std::string lib_path = tl::to_string (lp.absoluteFilePath (*im));
          auto ll = m_lib_files.find (lib_path);
          if (ll != m_lib_files.end ()) {
            new_lib_files.insert (*ll);
          }

        }

      } else {

        std::map<std::string, db::Library *> libs_by_name_here;

        //  Reload all files
        for (QStringList::const_iterator im = libs.begin (); im != libs.end (); ++im) {

          std::string filename = tl::to_string (*im);
          std::string lib_path = tl::to_string (lp.absoluteFilePath (*im));
          QFileInfo fi (tl::to_qstring (lib_path));

          try {

            std::unique_ptr<db::Library> lib (new FileBasedLibrary (lib_path));
            if (! p->second.empty ()) {
              lib->set_technology (p->second);
            }
<<<<<<< HEAD

            std::string libname = tl::to_string (QFileInfo (*im).baseName ());

            tl::log << "Reading library '" << lib_path << "'";
            tl::InputStream stream (lib_path);
            db::Reader reader (stream);
            reader.read (lib->layout ());

            //  Use the libname if there is one
            db::Layout::meta_info_name_id_type libname_name_id = lib->layout ().meta_info_name_id ("libname");
            for (db::Layout::meta_info_iterator m = lib->layout ().begin_meta (); m != lib->layout ().end_meta (); ++m) {
              if (m->first == libname_name_id && ! m->second.value.is_nil ()) {
                libname = m->second.value.to_string ();
                break;
              }
            }
=======

            tl::log << "Reading library '" << lib_path << "'";
            lib->set_name (lib->reload ());
>>>>>>> 8cc01ca8

            //  merge with existing lib if there is already one in this folder with the right name
            auto il = libs_by_name_here.find (libname);
            if (il != libs_by_name_here.end ()) {

              tl::log << "Merging with other library file with the same name: " << libname;

              db::Library *org_lib = il->second;
              db::Layout &org_layout = org_lib->layout ();

              std::vector<db::cell_index_type> target_cells, source_cells;

              //  collect the cells to pull in (all top cells of the library layout)
              for (auto c = lib->layout ().begin_top_down (); c != lib->layout ().end_top_cells (); ++c) {
                std::string cn = lib->layout ().cell_name (*c);
                source_cells.push_back (*c);
                target_cells.push_back (org_layout.add_cell (cn.c_str ()));
              }

              db::CellMapping cm;
              cm.create_multi_mapping_full (org_layout, target_cells, lib->layout (), source_cells);
              org_layout.copy_tree_shapes (lib->layout (), cm);

              //  now, we can forget the new library as it is included in the first one

            } else {

              //  otherwise register the new library

              if (! p->second.empty ()) {
                tl::log << "Registering as '" << libname << "' for tech '" << p->second << "'";
              } else {
                tl::log << "Registering as '" << libname << "'";
              }

              LibInfo li;
              li.name = libname;
              li.time = fi.lastModified ();
              if (! p->second.empty ()) {
                li.tech.insert (p->second);
              }
              new_lib_files.insert (std::make_pair (lib_path, li));

              lib->set_name (libname);
              libs_by_name_here.insert (std::make_pair (libname, lib.release ()));

            }

          } catch (tl::Exception &ex) {
            tl::error << ex.msg ();
          }

        }

        //  Register the libs (NOTE: this needs to happen after the merge)
        for (auto l = libs_by_name_here.begin (); l != libs_by_name_here.end (); ++l) {
          try {
            db::LibraryManager::instance ().register_lib (l->second);
          } catch (tl::Exception &ex) {
            tl::error << ex.msg ();
          } catch (...) {
          }
        }

      }

    }

  }

  if (m_file_watcher) {
    m_file_watcher->enable (true);
  }

  //  remove libraries which are no longer present

  std::set<std::string> new_names;

  for (std::map<std::string, LibInfo>::const_iterator lf = new_lib_files.begin (); lf != new_lib_files.end (); ++lf) {
    new_names.insert (lf->second.name);
  }

  for (std::map<std::string, LibInfo>::const_iterator lf = m_lib_files.begin (); lf != m_lib_files.end (); ++lf) {
    if (new_names.find (lf->second.name) == new_names.end ()) {
      try {
        std::pair<bool, db::lib_id_type> li = db::LibraryManager::instance ().lib_by_name (lf->second.name, lf->second.tech);
        if (li.first) {
          if (! lf->second.tech.empty ()) {
            tl::log << "Unregistering lib '" << lf->second.name << "' for technology '" << *lf->second.tech.begin () << "' as the file no longer exists: " << lf->first;
          } else {
            tl::log << "Unregistering lib '" << lf->second.name << "' as the file no longer exists: " << lf->first;
          }
          db::LibraryManager::instance ().delete_lib (db::LibraryManager::instance ().lib (li.second));
        }
      } catch (tl::Exception &ex) {
        tl::error << ex.msg ();
      } catch (...) {
      }
    }
  }

  //  establish the new libraries

  m_lib_files = new_lib_files;
}

void
LibraryController::sync_with_external_sources ()
{
  tl::log << tl::to_string (tr ("Package updates - updating libraries"));
  dm_sync_files ();
}

void
LibraryController::file_watcher_triggered ()
{
  tl::log << tl::to_string (tr ("Detected file system change in libraries - updating"));
  dm_sync_files ();
}

LibraryController *
LibraryController::instance ()
{
  for (tl::Registrar<lay::PluginDeclaration>::iterator cls = tl::Registrar<lay::PluginDeclaration>::begin (); cls != tl::Registrar<lay::PluginDeclaration>::end (); ++cls) {
    LibraryController *sc = dynamic_cast <LibraryController *> (cls.operator-> ());
    if (sc) {
      return sc;
    }
  }
  return 0;
}

//  The singleton instance of the library controller
static tl::RegisteredClass<lay::PluginDeclaration> library_controller_decl (new lay::LibraryController (), 150, "LibraryController");

}
<|MERGE_RESOLUTION|>--- conflicted
+++ resolved
@@ -52,6 +52,12 @@
     set_description (tl::filename (path));
   }
 
+  void merge_with_other_layout (const std::string &path)
+  {
+    m_other_paths.push_back (path);
+    merge_impl (path);
+  }
+
   virtual std::string reload ()
   {
     std::string name = tl::basename (m_path);
@@ -71,11 +77,38 @@
       }
     }
 
+    for (auto p = m_other_paths.begin (); p != m_other_paths.end (); ++p) {
+      merge_impl (*p);
+    }
+
     return name;
   }
 
 private:
   std::string m_path;
+  std::list<std::string> m_other_paths;
+
+  void merge_impl (const std::string &path)
+  {
+    db::Layout ly;
+
+    tl::InputStream stream (path);
+    db::Reader reader (stream);
+    reader.read (ly);
+
+    std::vector<db::cell_index_type> target_cells, source_cells;
+
+    //  collect the cells to pull in (all top cells of the library layout)
+    for (auto c = ly.begin_top_down (); c != ly.end_top_cells (); ++c) {
+      std::string cn = ly.cell_name (*c);
+      source_cells.push_back (*c);
+      target_cells.push_back (layout ().add_cell (cn.c_str ()));
+    }
+
+    db::CellMapping cm;
+    cm.create_multi_mapping_full (layout (), target_cells, ly, source_cells);
+    layout ().copy_tree_shapes (ly, cm);
+  }
 };
 
 // -------------------------------------------------------------------------------------------
@@ -210,13 +243,10 @@
       //  NOTE: this should return a list sorted by name
       QStringList libs = lp.entryList (name_filters, QDir::Files);
 
-<<<<<<< HEAD
       bool needs_load = false;
 
       for (QStringList::const_iterator im = libs.begin (); im != libs.end () && ! needs_load; ++im) {
 
-=======
->>>>>>> 8cc01ca8
         std::string lib_path = tl::to_string (lp.absoluteFilePath (*im));
         QFileInfo fi (tl::to_qstring (lib_path));
 
@@ -245,43 +275,23 @@
 
       } else {
 
-        std::map<std::string, db::Library *> libs_by_name_here;
+        std::map<std::string, FileBasedLibrary *> libs_by_name_here;
 
         //  Reload all files
         for (QStringList::const_iterator im = libs.begin (); im != libs.end (); ++im) {
 
-          std::string filename = tl::to_string (*im);
           std::string lib_path = tl::to_string (lp.absoluteFilePath (*im));
           QFileInfo fi (tl::to_qstring (lib_path));
 
           try {
 
-            std::unique_ptr<db::Library> lib (new FileBasedLibrary (lib_path));
+            std::unique_ptr<FileBasedLibrary> lib (new FileBasedLibrary (lib_path));
             if (! p->second.empty ()) {
               lib->set_technology (p->second);
             }
-<<<<<<< HEAD
-
-            std::string libname = tl::to_string (QFileInfo (*im).baseName ());
 
             tl::log << "Reading library '" << lib_path << "'";
-            tl::InputStream stream (lib_path);
-            db::Reader reader (stream);
-            reader.read (lib->layout ());
-
-            //  Use the libname if there is one
-            db::Layout::meta_info_name_id_type libname_name_id = lib->layout ().meta_info_name_id ("libname");
-            for (db::Layout::meta_info_iterator m = lib->layout ().begin_meta (); m != lib->layout ().end_meta (); ++m) {
-              if (m->first == libname_name_id && ! m->second.value.is_nil ()) {
-                libname = m->second.value.to_string ();
-                break;
-              }
-            }
-=======
-
-            tl::log << "Reading library '" << lib_path << "'";
-            lib->set_name (lib->reload ());
->>>>>>> 8cc01ca8
+            std::string libname = lib->reload ();
 
             //  merge with existing lib if there is already one in this folder with the right name
             auto il = libs_by_name_here.find (libname);
@@ -289,21 +299,7 @@
 
               tl::log << "Merging with other library file with the same name: " << libname;
 
-              db::Library *org_lib = il->second;
-              db::Layout &org_layout = org_lib->layout ();
-
-              std::vector<db::cell_index_type> target_cells, source_cells;
-
-              //  collect the cells to pull in (all top cells of the library layout)
-              for (auto c = lib->layout ().begin_top_down (); c != lib->layout ().end_top_cells (); ++c) {
-                std::string cn = lib->layout ().cell_name (*c);
-                source_cells.push_back (*c);
-                target_cells.push_back (org_layout.add_cell (cn.c_str ()));
-              }
-
-              db::CellMapping cm;
-              cm.create_multi_mapping_full (org_layout, target_cells, lib->layout (), source_cells);
-              org_layout.copy_tree_shapes (lib->layout (), cm);
+              il->second->merge_with_other_layout (lib_path);
 
               //  now, we can forget the new library as it is included in the first one
 
