
/*

  KLayout Layout Viewer
  Copyright (C) 2006-2023 Matthias Koefferlein

  This program is free software; you can redistribute it and/or modify
  it under the terms of the GNU General Public License as published by
  the Free Software Foundation; either version 2 of the License, or
  (at your option) any later version.

  This program is distributed in the hope that it will be useful,
  but WITHOUT ANY WARRANTY; without even the implied warranty of
  MERCHANTABILITY or FITNESS FOR A PARTICULAR PURPOSE.  See the
  GNU General Public License for more details.

  You should have received a copy of the GNU General Public License
  along with this program; if not, write to the Free Software
  Foundation, Inc., 51 Franklin St, Fifth Floor, Boston, MA  02110-1301  USA

*/

#include "tlUnitTest.h"
#include "tlStream.h"
#include "tlFileUtils.h"
#include "tlEnv.h"

//  Oh my god ... STRINGIFY(s) will get the argument with MACROS REPLACED.
//  So if the PYTHONPATH is something like build.linux-released, the "linux" macro
//  set to 1 will make this "build.1-release". So STRINGIFY isn't a real solution.
//  On the other hand that is the only documented way to turn a macro into a string.
//  This will prevent that issue:
#undef linux

#define STRINGIFY(s) _STRINGIFY(s)
#define _STRINGIFY(s) #s

<<<<<<< HEAD
#include "tlUnitTest.h"
#include "tlStream.h"
#include "tlEnv.h"

int run_pymodtest (tl::TestBase *_this, const std::string &fn)
{
  std::string pypath = STRINGIFY (PYTHONPATH);
  tl::set_env ("PYTHONPATH", pypath);
  tl::info << pypath;
=======
int run_pymodtest (tl::TestBase *_this, const std::string &fn)
{
  static std::string pypath = tl::combine_path (tl::get_inst_path (), "pymod");
  tl::info << "PYTHONPATH=" << pypath;
  tl::set_env ("PYTHONPATH", pypath);
>>>>>>> b1d8234b

  std::string fp (tl::testdata ());
  fp += "/pymod/";
  fp += fn;

  int status = 0;

  std::string text;
  {
    std::string cmd;

#if defined(__APPLE__)
    //  NOTE: because of system integrity, MacOS does not inherit DYLD_LIBRARY_PATH to child
    //  processes like sh. We need to port this variable explicitly.
    const char *ldpath_name = "DYLD_LIBRARY_PATH";
    const char *ldpath = getenv (ldpath_name);
    if (ldpath) {
      cmd += std::string (ldpath_name) + "=\"" + ldpath + "\"; export " + ldpath_name + "; ";
    }
#endif

    cmd += std::string ("\"") + STRINGIFY (PYTHON) + "\" " + fp + " 2>&1";
    
    tl::info << cmd;
    tl::InputPipe pipe (cmd);
    tl::InputStream is (pipe);
    text = is.read_all ();

    status = pipe.wait ();
  }

  tl::info << text;
  EXPECT_EQ (text.find ("OK") != std::string::npos, true);

  return status;
}

#define PYMODTEST(n, file) \
  TEST(n) { EXPECT_EQ (run_pymodtest(_this, file), 0); }

PYMODTEST (bridge, "bridge.py")

PYMODTEST (import_tl, "import_tl.py")
PYMODTEST (import_db, "import_db.py")
PYMODTEST (klayout_db_tests, "klayout_db_tests.py")
PYMODTEST (import_rdb, "import_rdb.py")
PYMODTEST (import_lay, "import_lay.py")
PYMODTEST (import_lib, "import_lib.py")
PYMODTEST (pya_tests, "pya_tests.py")

//  others
PYMODTEST (issue1327, "issue1327.py")

#if defined(HAVE_QT) && defined(HAVE_QTBINDINGS)

PYMODTEST (import_QtCore, "import_QtCore.py")
#if QT_VERSION >= 0x60000
PYMODTEST (import_QtGui, "import_QtGui_Qt6.py")
#else
PYMODTEST (import_QtGui, "import_QtGui.py")
#endif
#if defined(HAVE_QT_XML)
PYMODTEST (import_QtXml, "import_QtXml.py")
#endif
#if defined(HAVE_QT_SQL)
PYMODTEST (import_QtSql, "import_QtSql.py")
#endif
#if defined(HAVE_QT_NETWORK)
PYMODTEST (import_QtNetwork, "import_QtNetwork.py")
#endif
#if defined(HAVE_QT_DESIGNER) && QT_VERSION < 0x60000
PYMODTEST (import_QtDesigner, "import_QtDesigner.py")
#endif
#if defined(HAVE_QT_UITOOLS)
PYMODTEST (import_QtUiTools, "import_QtUiTools.py")
#endif

#if QT_VERSION >= 0x50000

#if QT_VERSION >= 0x60000
PYMODTEST (import_QtWidgets, "import_QtWidgets_Qt6.py")
#else
PYMODTEST (import_QtWidgets, "import_QtWidgets.py")
#endif
#if defined(HAVE_QT_MULTIMEDIA)
PYMODTEST (import_QtMultimedia, "import_QtMultimedia.py")
#endif
#if defined(HAVE_QT_PRINTSUPPORT)
PYMODTEST (import_QtPrintSupport, "import_QtPrintSupport.py")
#endif
#if defined(HAVE_QT_SVG)
#if QT_VERSION >= 0x60000
PYMODTEST (import_QtSvg, "import_QtSvg_Qt6.py")
#else
PYMODTEST (import_QtSvg, "import_QtSvg.py")
#endif
#endif
#if defined(HAVE_QT_XML) && QT_VERSION < 0x60000
PYMODTEST (import_QtXmlPatterns, "import_QtXmlPatterns.py")
#endif

#if QT_VERSION >= 0x60000
PYMODTEST (import_QtCore5Compat, "import_QtCore5Compat.py")
#endif

#endif

#endif<|MERGE_RESOLUTION|>--- conflicted
+++ resolved
@@ -35,7 +35,6 @@
 #define STRINGIFY(s) _STRINGIFY(s)
 #define _STRINGIFY(s) #s
 
-<<<<<<< HEAD
 #include "tlUnitTest.h"
 #include "tlStream.h"
 #include "tlEnv.h"
@@ -44,14 +43,7 @@
 {
   std::string pypath = STRINGIFY (PYTHONPATH);
   tl::set_env ("PYTHONPATH", pypath);
-  tl::info << pypath;
-=======
-int run_pymodtest (tl::TestBase *_this, const std::string &fn)
-{
-  static std::string pypath = tl::combine_path (tl::get_inst_path (), "pymod");
   tl::info << "PYTHONPATH=" << pypath;
-  tl::set_env ("PYTHONPATH", pypath);
->>>>>>> b1d8234b
 
   std::string fp (tl::testdata ());
   fp += "/pymod/";
