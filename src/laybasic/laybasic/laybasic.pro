
DESTDIR = $$OUT_PWD/../..
TARGET = klayout_laybasic

include($$PWD/../../lib.pri)

DEFINES += MAKE_LAYBASIC_LIBRARY

FORMS = \
  AlignCellOptionsDialog.ui \
  BookmarkManagementForm.ui \
  BrowseInstancesConfigPage.ui \
  BrowseInstancesForm.ui \
  BrowserDialog.ui \
  BrowserPanel.ui \
  BrowseShapesConfigPage.ui \
  BrowseShapesForm.ui \
  CellSelectionForm.ui \
  ClearLayerModeDialog.ui \
  ConfigurationDialog.ui \
  CopyCellModeDialog.ui \
  DeleteCellModeDialog.ui \
  DuplicateLayerDialog.ui \
  EditStipplesForm.ui \
  FlattenInstOptionsDialog.ui \
  GridNetConfigPage.ui \
  LayerMappingWidget.ui \
  LayerSourceDialog.ui \
  LayoutProperties.ui \
  LayoutViewConfigPage1.ui \
  LayoutViewConfigPage2a.ui \
  LayoutViewConfigPage2b.ui \
  LayoutViewConfigPage2c.ui \
  LayoutViewConfigPage3a.ui \
  LayoutViewConfigPage3b.ui \
  LayoutViewConfigPage3c.ui \
  LayoutViewConfigPage3f.ui \
  LayoutViewConfigPage4.ui \
  LayoutViewConfigPage5.ui \
  LayoutViewConfigPage6.ui \
  LayoutViewConfigPage7.ui \
  LayoutViewConfigPage.ui \
  LibraryCellSelectionForm.ui \
  LoadLayoutOptionsDialog.ui \
  MarkerBrowserConfigPage2.ui \
  MarkerBrowserConfigPage.ui \
  MarkerBrowserDialog.ui \
  MarkerBrowserPage.ui \
  MarkerBrowserSnapshotView.ui \
  MoveOptionsDialog.ui \
  MoveToOptionsDialog.ui \
  NewCellPropertiesDialog.ui \
  NewLayerPropertiesDialog.ui \
  NewLayoutPropertiesDialog.ui \
  OpenLayoutModeDialog.ui \
  PropertiesDialog.ui \
  RenameCellDialog.ui \
  ReplaceCellOptionsDialog.ui \
  SaveLayoutOptionsDialog.ui \
  SaveLayoutAsOptionsDialog.ui \
  SelectStippleForm.ui \
  TipDialog.ui \
  UserPropertiesForm.ui \
  UserPropertiesEditForm.ui \
  SpecificLoadLayoutOptionsDialog.ui \
  SelectLineStyleForm.ui \
  LayoutViewConfigPage6a.ui \
  EditLineStylesForm.ui \
    NetlistBrowserPage.ui \
    NetlistBrowserConfigPage.ui \
    NetlistBrowserConfigPage2.ui \
    NetlistBrowserDialog.ui \
    NetInfoDialog.ui \
    NetExportDialog.ui \
    SelectCellViewForm.ui \
    LayoutStatistics.ui \
    D25TechnologyComponentEditor.ui

RESOURCES = \
    laybasicResources.qrc \
    layLayoutStatistics.qrc

SOURCES = \
  gtf.cc \
  gsiDeclLayDialogs.cc \
  gsiDeclLayLayers.cc \
  gsiDeclLayLayoutView.cc \
  gsiDeclLayMarker.cc \
  gsiDeclLayMenu.cc \
  gsiDeclLayPlugin.cc \
  gsiDeclLayStream.cc \
  layAbstractMenu.cc \
  layAnnotationShapes.cc \
  layBitmap.cc \
  layBitmapRenderer.cc \
  layBitmapsToImage.cc \
  layBookmarkList.cc \
  layBookmarkManagementForm.cc \
  layBrowseInstancesForm.cc \
  layBrowser.cc \
  layBrowserDialog.cc \
  layBrowserPanel.cc \
  layBrowseShapesForm.cc \
  layCanvasPlane.cc \
  layCellSelectionForm.cc \
  layCellTreeModel.cc \
  layCellView.cc \
  layColorPalette.cc \
  layConfigurationDialog.cc \
  layConverters.cc \
  layCursor.cc \
  layDialogs.cc \
  layDisplayState.cc \
  layDitherPattern.cc \
  layDrawing.cc \
  layEditable.cc \
  layEditStipplesForm.cc \
  layEditStippleWidget.cc \
  layFileDialog.cc \
  layFinder.cc \
  layFixedFont.cc \
  layGridNet.cc \
  layHierarchyControlPanel.cc \
  layLayerControlPanel.cc \
  layLayerMappingWidget.cc \
  layLayerProperties.cc \
  layLayerToolbox.cc \
  layLayerTreeModel.cc \
  layLayoutCanvas.cc \
  layLayoutPropertiesForm.cc \
  layLayoutView.cc \
  layLayoutViewConfigPages.cc \
  layLoadLayoutOptionsDialog.cc \
  layMarker.cc \
  layMouseTracker.cc \
  layMove.cc \
  layObjectInstPath.cc \
  layParsedLayerSource.cc \
  layPlugin.cc \
  layProperties.cc \
  layPropertiesDialog.cc \
  layQtTools.cc \
  layRedrawLayerInfo.cc \
  layRedrawThreadCanvas.cc \
  layRedrawThread.cc \
  layRedrawThreadWorker.cc \
  layRenderer.cc \
  layRubberBox.cc \
  laySaveLayoutOptionsDialog.cc \
  laySelector.cc \
  laySelectStippleForm.cc \
  laySnap.cc \
  layStipplePalette.cc \
  layStream.cc \
  layTechnology.cc \
  layTipDialog.cc \
  layViewObject.cc \
  layViewOp.cc \
  layViewport.cc \
  layWidgets.cc \
  layZoomBox.cc \
  rdbInfoWidget.cc \
  rdbMarkerBrowser.cc \
  rdbMarkerBrowserDialog.cc \
  rdbMarkerBrowserPage.cc \
  layLineStyles.cc \
  laySelectLineStyleForm.cc \
  layLineStylePalette.cc \
  layEditLineStylesForm.cc \
  layEditLineStyleWidget.cc \
  layBackgroundAwareTreeStyle.cc \
    layNetlistBrowser.cc \
    layNetlistBrowserDialog.cc \
    layNetlistBrowserPage.cc \
    layItemDelegates.cc \
    layNetInfoDialog.cc \
    layNetExportDialog.cc \
    layNetlistBrowserModel.cc \
    layIndexedNetlistModel.cc \
    layNetlistCrossReferenceModel.cc \
    layNetlistBrowserTreeModel.cc \
    layLibrariesView.cc \
    layBookmarksView.cc \
    layGenericSyntaxHighlighter.cc \
    layDispatcher.cc \
    laySelectCellViewForm.cc \
    layLayoutStatisticsForm.cc \
<<<<<<< HEAD
    layD25TechnologyComponent.cc
=======
    gsiDeclLayNetlistBrowserDialog.cc
>>>>>>> a5d67530

HEADERS = \
  gtf.h \
  layAbstractMenu.h \
  layAnnotationShapes.h \
  layBitmap.h \
  layBitmapRenderer.h \
  layBitmapsToImage.h \
  layBookmarkList.h \
  layBookmarkManagementForm.h \
  layBrowseInstancesForm.h \
  layBrowserDialog.h \
  layBrowser.h \
  layBrowserPanel.h \
  layBrowseShapesForm.h \
  layCanvasPlane.h \
  layCellSelectionForm.h \
  layCellTreeModel.h \
  layCellView.h \
  layColorPalette.h \
  layConfigurationDialog.h \
  layConverters.h \
  layCursor.h \
  layDialogs.h \
  layDisplayState.h \
  layDitherPattern.h \
  layDrawing.h \
  layEditable.h \
  layEditStipplesForm.h \
  layEditStippleWidget.h \
  layFileDialog.h \
  layFinder.h \
  layFixedFont.h \
  layGridNet.h \
  layHierarchyControlPanel.h \
  layLayerControlPanel.h \
  layLayerMappingWidget.h \
  layLayerProperties.h \
  layLayerToolbox.h \
  layLayerTreeModel.h \
  layLayoutCanvas.h \
  layLayoutPropertiesForm.h \
  layLayoutViewConfigPages.h \
  layLayoutView.h \
  layLoadLayoutOptionsDialog.h \
  layMarker.h \
  layMouseTracker.h \
  layMove.h \
  layObjectInstPath.h \
  layParsedLayerSource.h \
  layPlugin.h \
  layPropertiesDialog.h \
  layProperties.h \
  layQtTools.h \
  layRedrawLayerInfo.h \
  layRedrawThreadCanvas.h \
  layRedrawThread.h \
  layRedrawThreadWorker.h \
  layRenderer.h \
  layRubberBox.h \
  laySaveLayoutOptionsDialog.h \
  laySelector.h \
  laySelectStippleForm.h \
  laySnap.h \
  layStipplePalette.h \
  layStream.h \
  layTechnology.h \
  layTipDialog.h \
  layViewObject.h \
  layViewOp.h \
  layViewport.h \
  layWidgets.h \
  layZoomBox.h \
  rdbInfoWidget.h \
  rdbMarkerBrowserDialog.h \
  rdbMarkerBrowser.h \
  rdbMarkerBrowserPage.h \
  layLineStyles.h \
  laySelectLineStyleForm.h \
  layLineStylePalette.h \
  layEditLineStylesForm.h \
  layEditLineStyleWidget.h \
  laybasicCommon.h \
  laybasicConfig.h \
  layBackgroundAwareTreeStyle.h \
    layNetlistBrowser.h \
    layNetlistBrowserDialog.h \
    layNetlistBrowserPage.h \
    layItemDelegates.h \
    layNetInfoDialog.h \
    layNetExportDialog.h \
    layNetlistBrowserModel.h \
    layIndexedNetlistModel.h \
    layNetlistCrossReferenceModel.h \
    layNetlistBrowserTreeModel.h \
    layLibrariesView.h \
    layBookmarksView.h \
    layGenericSyntaxHighlighter.h \
    layDispatcher.h \
    laySelectCellViewForm.h \
    layLayoutStatisticsForm.h \
    layD25TechnologyComponent.h

INCLUDEPATH += $$TL_INC $$GSI_INC $$DB_INC $$RDB_INC $$LYM_INC
DEPENDPATH += $$TL_INC $$GSI_INC $$DB_INC $$RDB_INC $$LYM_INC
LIBS += -L$$DESTDIR -lklayout_tl -lklayout_gsi -lklayout_db -lklayout_rdb -lklayout_lym

INCLUDEPATH += $$QTBASIC_INC
DEPENDPATH += $$QTBASIC_INC

equals(HAVE_QTBINDINGS, "1") {
  LIBS += -lklayout_qtbasic -lklayout_QtGui -lklayout_QtCore
  equals(HAVE_QT5, "1") {
    LIBS += -lklayout_QtWidgets
  }
}
<|MERGE_RESOLUTION|>--- conflicted
+++ resolved
@@ -185,11 +185,8 @@
     layDispatcher.cc \
     laySelectCellViewForm.cc \
     layLayoutStatisticsForm.cc \
-<<<<<<< HEAD
-    layD25TechnologyComponent.cc
-=======
+    layD25TechnologyComponent.cc \
     gsiDeclLayNetlistBrowserDialog.cc
->>>>>>> a5d67530
 
 HEADERS = \
   gtf.h \
