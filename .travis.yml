--- conflicted
+++ resolved
@@ -1,93 +1,5 @@
 matrix:
   include:
-<<<<<<< HEAD
-    # python 3 osx
-    - os: osx
-      osx_image: xcode9.4  # macOS 10.13
-      env:
-        - MATRIX_EVAL=""
-        - ARCHFLAGS="-std=c++11"
-        - PIP_UPDATE="1"
-    - os: osx
-      osx_image: xcode8.3  # macOS 10.12
-      env:
-        - MATRIX_EVAL="brew install python2 || brew link --overwrite python@2"  # deficient python2 in travis's xcode8.3 (no ssl)
-        - ARCHFLAGS="-std=c++11"
-        - PIP_UPDATE="1"
-    - os: osx
-      osx_image: xcode8  # macOS 10.11
-      env:
-        - MATRIX_EVAL=""
-        - ARCHFLAGS="-std=c++11"
-        - PIP_UPDATE="1"
-    # python 2 osx
-    - os: osx
-      osx_image: xcode9.4  # macOS 10.13
-      env:
-        - MATRIX_EVAL="brew update; brew bundle; shopt -s expand_aliases; alias python='python3'; alias pip='pip3';"
-        - ARCHFLAGS="-std=c++11"
-        - PIP_UPDATE="1"
-    - os: osx
-      osx_image: xcode8.3  # macOS 10.12
-      env:
-        - MATRIX_EVAL="brew update; brew bundle; shopt -s expand_aliases; alias python='python3'; alias pip='pip3';"
-        - ARCHFLAGS="-std=c++11"
-        - PIP_UPDATE="1"
-    - os: osx
-      osx_image: xcode8  # macOS 10.11
-      env:
-        - MATRIX_EVAL="brew update; brew bundle; shopt -s expand_aliases; alias python='python3'; alias pip='pip3';"
-        - ARCHFLAGS="-std=c++11"
-        - PIP_UPDATE="1"
-    - os: linux
-      dist: trusty # Ubuntu 14.04
-      sudo: false
-      language: python
-      python: '3.6'
-      env:
-        - MATRIX_EVAL=""
-        - PIP_UPDATE="1"
-    - os: linux
-      dist: trusty # Ubuntu 14.04
-      sudo: false
-      language: python
-      python: '2.7'
-      env:
-        - MATRIX_EVAL=""
-        - PIP_UPDATE="1"
-    - os: linux
-      dist: trusty # Ubuntu 14.04
-      sudo: false
-      language: python
-      python: '2.6'
-      env:
-        - MATRIX_EVAL=""
-        - PIP_UPDATE="0"  # setuptools installed from last pip has syntax error on py 2.6
-    - os: linux
-      dist: trusty # Ubuntu 14.04
-      sudo: false
-      language: python
-      python: '3.3'
-      env:
-        - MATRIX_EVAL=""
-        - PIP_UPDATE="1"
-    - os: linux
-      dist: trusty # Ubuntu 14.04
-      sudo: false
-      language: python
-      python: '3.4'
-      env:
-        - MATRIX_EVAL=""
-        - PIP_UPDATE="1"
-    - os: linux
-      dist: trusty # Ubuntu 14.04
-      sudo: false
-      language: python
-      python: '3.5'
-      env:
-        - MATRIX_EVAL=""
-        - PIP_UPDATE="1"
-=======
     # python 2 osx
     
     - name: "klayout python2 osx10.13"
@@ -286,21 +198,17 @@
         - MACOS_VERSION=ElCapitan
         - KLAYOUT_BUILD=true
         - BREW_BUNDLE=true
->>>>>>> 6ddecb10
 
 before_install:
   - env
   - rvm install ruby --latest
   - gem install dropbox-deployment
   - eval "${MATRIX_EVAL}"
-<<<<<<< HEAD
-=======
   - if [ "$BREW_BUNDLE" = true ]; then
         find "$(brew --prefix)/Caskroom/"*'/.metadata' -type f -name '*.rb' | xargs grep 'EOS.undent' --files-with-matches | xargs sed -i '' 's/EOS.undent/EOS/';
         brew update;
         brew bundle;
     fi
->>>>>>> 6ddecb10
   - if [ "${PIP_UPDATE}" == "1" ]; then
         pip --version;
         pip install --upgrade pip || sudo pip install --upgrade pip;
@@ -308,18 +216,6 @@
         pip install --upgrade setuptools wheel || sudo pip install --upgrade setuptools wheel;
     fi
   - python -c "import distutils.sysconfig as sysconfig; print(sysconfig.__file__)"
-<<<<<<< HEAD
-
-install:
-  - python setup.py build
-  - python setup.py bdist_wheel
-  - python setup.py install
-
-script:
-  - python -c 'import klayout.db as db; print(dir(db))'
-  - python -c 'import klayout.rdb as rdb; print(dir(rdb))'
-  - python -c 'import klayout.tl as tl; print(dir(tl))'
-=======
 
 script: 
   - if [ "$PYTHON_BUILD" = true ]; then
@@ -335,7 +231,6 @@
   - if [ "$KLAYOUT_BUILD" = true ]; then
         ./travis-build.sh;
     fi
->>>>>>> 6ddecb10
 
 after_success:
   - dropbox-deployment