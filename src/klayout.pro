--- conflicted
+++ resolved
@@ -99,14 +99,4 @@
 
 }
 
-<<<<<<< HEAD
 unit_tests.depends += plugins $$MAIN_DEPENDS
-
-RESOURCES += \
-    laybasic/laybasic/layResources.qrc \
-    laybasic/laybasic/layResources.qrc \
-    plugins/streamers/lay/lay/layResources.qrc \
-    plugins/streamers/lay/lay/layResources.qrc
-=======
-unit_tests.depends += plugins $$MAIN_DEPENDS
->>>>>>> 1b086568
