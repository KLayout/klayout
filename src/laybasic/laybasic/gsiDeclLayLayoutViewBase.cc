--- conflicted
+++ resolved
@@ -1142,9 +1142,6 @@
     "Show the layout in full depth down to the deepest level of hierarchy. "
     "This method may cause a redraw."
   ) +
-<<<<<<< HEAD
-  gsi::method ("resize", static_cast<void (lay::LayoutViewBase::*) (unsigned int, unsigned int)> (&lay::LayoutViewBase::resize), gsi::arg ("w"), gsi::arg ("h"),
-=======
   gsi::method_ext ("is_dirty?", &view_is_dirty,
     "@brief Gets a flag indicating whether one of the layouts displayed needs saving\n"
     "A layout is 'dirty' if it is modified and needs saving. This method returns "
@@ -1152,8 +1149,7 @@
     "\n"
     "This method has been introduced in version 0.29.\n"
   ) +
-  gsi::method ("resize", static_cast<void (lay::LayoutViewBase::*) (unsigned int, unsigned int)> (&lay::LayoutViewBase::resize),
->>>>>>> 82d0c28c
+  gsi::method ("resize", static_cast<void (lay::LayoutViewBase::*) (unsigned int, unsigned int)> (&lay::LayoutViewBase::resize), gsi::arg ("w"), gsi::arg ("h"),
     "@brief Resizes the layout view to the given dimension\n"
     "\n"
     "This method has been made available in all builds in 0.28.\n"
