--- conflicted
+++ resolved
@@ -1592,11 +1592,7 @@
     "hierarchy already. After having completed the cell mapping, use \\copy_tree_shapes to copy over the shapes from "
     "the source to the target layout.\n"
     "\n"
-<<<<<<< HEAD
-    "This method has been added in version 0.27.\n"
-=======
     "This method has been added in version 0.26.8.\n"
->>>>>>> 33229ccf
   ) +
   gsi::method_ext ("copy_tree_shapes", &copy_tree_shapes3, gsi::arg ("source_layout"), gsi::arg ("cell_mapping"), gsi::arg ("layer_mapping"),
     "@brief Copies the shapes for all given mappings in the \\CellMapping object using the given layer mapping\n"
@@ -1610,11 +1606,7 @@
     "hierarchy already. After having completed the cell mapping, use \\copy_tree_shapes to copy over the shapes from "
     "the source to the target layout.\n"
     "\n"
-<<<<<<< HEAD
-    "This method has been added in version 0.27.\n"
-=======
     "This method has been added in version 0.26.8.\n"
->>>>>>> 33229ccf
   ) +
   gsi::method_ext ("move_tree_shapes", &move_tree_shapes2, gsi::arg ("source_layout"), gsi::arg ("cell_mapping"),
     "@brief Moves the shapes for all given mappings in the \\CellMapping object\n"
@@ -1622,11 +1614,7 @@
     "This method acts like the corresponding \\copy_tree_shapes method, but removes the shapes from the source layout "
     "after they have been copied.\n"
     "\n"
-<<<<<<< HEAD
-    "This method has been added in version 0.27.\n"
-=======
     "This method has been added in version 0.26.8.\n"
->>>>>>> 33229ccf
   ) +
   gsi::method_ext ("move_tree_shapes", &move_tree_shapes3, gsi::arg ("source_layout"), gsi::arg ("cell_mapping"), gsi::arg ("layer_mapping"),
     "@brief Moves the shapes for all given mappings in the \\CellMapping object using the given layer mapping\n"
@@ -1634,11 +1622,7 @@
     "This method acts like the corresponding \\copy_tree_shapes method, but removes the shapes from the source layout "
     "after they have been copied.\n"
     "\n"
-<<<<<<< HEAD
-    "This method has been added in version 0.27.\n"
-=======
     "This method has been added in version 0.26.8.\n"
->>>>>>> 33229ccf
   ) +
   gsi::method_ext ("scale_and_snap", &scale_and_snap1, gsi::arg ("cell"), gsi::arg ("grid"), gsi::arg ("mult"), gsi::arg ("div"),
     "@brief Scales and snaps the layout below a given cell by the given rational factor and snaps to the given grid\n"
