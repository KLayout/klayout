--- conflicted
+++ resolved
@@ -1092,7 +1092,6 @@
   EXPECT_EQ (tl::Variant (-0.1 * (1.0 + 1.1e-13)) < tl::Variant (0.1), true);
 }
 
-<<<<<<< HEAD
 //  precision of double serialization
 TEST(7a)
 {
@@ -1167,9 +1166,10 @@
   EXPECT_EQ (tl::Variant (si).to_parsable_string (), "(#31,#63)");
   EXPECT_EQ (tl::Variant (pi).to_parsable_string (), "(#1,#3)");
   EXPECT_EQ (tl::Variant (mi).to_parsable_string (), "{#-1=>#31,#17=>#42}");
-=======
+}
+
 //  special numeric values
-TEST(7)
+TEST(10)
 {
   std::string s;
   tl::Extractor ex;
@@ -1272,7 +1272,6 @@
   EXPECT_EQ (vnan < vzero, false);
   EXPECT_EQ (vnan < vinf, false);
   EXPECT_EQ (vnan < vnan, false);
->>>>>>> d3921844
 }
 
 }