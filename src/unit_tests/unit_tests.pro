--- conflicted
+++ resolved
@@ -96,14 +96,11 @@
   tlXMLParser.cc \
   gsiTest.cc \
     tlFileSystemWatcher.cc \
-<<<<<<< HEAD
-    tlMath.cc
-=======
+    tlMath.cc \
     laySalt.cc \
     tlFileUtils.cc \
     tlHttpStream.cc \
     tlWebDAV.cc
->>>>>>> 7228efc7
 
 # main components:
 SOURCES += \
